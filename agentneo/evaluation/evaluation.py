from sqlalchemy import create_engine
from sqlalchemy.orm import Session
from sqlalchemy.exc import SQLAlchemyError
from concurrent.futures import ThreadPoolExecutor, as_completed
from datetime import datetime
import json
import ast
import math
from tqdm import tqdm
import os

from ..data import (
    ProjectInfoModel,
    TraceModel,
    MetricModel,
)

from .metrics import (
    execute_goal_decomposition_efficiency_metric,
    execute_goal_fulfillment_metric,
    execute_tool_call_correctness_rate,
    execute_tool_call_success_rate,
    execute_custom_evaluation_metric,
    execute_response_latency_metric,
    execute_error_detection_rate_metric,
    execute_context_retention_metric,
    execute_tool_selection_accuracy_metric,
    execute_tool_usage_efficiency_metric,
    execute_plan_adaptibility_metric,
)

class Evaluation:
    def __init__(self, session, trace_id):
        self.user_session = session
        self.project_name = session.project_name
        self.trace_id = trace_id

        # Setup DB
        self.db_path = self.user_session.db_path
        self.engine = create_engine(self.db_path)
        self.session = Session(bind=self.engine)

        self.trace_data = self.get_trace_data()

<<<<<<< HEAD
    @staticmethod
    def chunk_metrics(metrics, chunk_size):
        """Yield successive chunks of the metrics list."""
        for i in range(0, len(metrics), chunk_size):
            yield metrics[i:i + chunk_size]
=======
    def evaluate(self, metric_list=[], config={}, metadata={}, custom_criteria={}, context={}):
        for metric in metric_list:
            start_time = datetime.now()   
            result = self._execute_metric(metric, config, metadata, custom_criteria, context)   
            end_time = datetime.now()
            duration = (end_time - start_time).total_seconds()
>>>>>>> b68c0372


    def evaluate(self, metric_list=[], config={}, metadata={}, max_workers=None, max_evaluations_per_thread=None):
        """
        Evaluate a list of metrics in parallel with progress tracking.
        
        Parameters:
        - metric_list: List of metrics to evaluate.
        - config: Configuration settings for the evaluation.
        - metadata: Metadata for the evaluation.
        - max_workers: The maximum number of workers to use for parallel execution.
        - max_evaluations_per_thread: Limit the number of evaluations a single thread handles.
        """
        if not metric_list:
            raise ValueError("The metric list cannot be empty.")

        # Set default values for max_workers
        if max_workers is None or max_workers <= 0:
            max_workers = os.cpu_count()  # Use all available CPU threads

        print(
            f"\nParallel Processing Configuration:"
            f"\n - max_workers: {max_workers}"
            )
        # Ensure max_workers doesn't exceed the number of metrics
        max_workers = min(max_workers, len(metric_list))

        # Calculate max_evaluations_per_thread, ensuring it's at least 1
        if max_evaluations_per_thread is None or max_evaluations_per_thread <= 0:
            max_evaluations_per_thread = max(1, math.ceil(len(metric_list) / max_workers))

        print(
            f" - max_evaluations_per_thread: {max_evaluations_per_thread}"
        )

        metric_chunks = list(self.chunk_metrics(metric_list, max_evaluations_per_thread))
        results = []
        
        with ThreadPoolExecutor(max_workers=max_workers) as executor:
            future_to_chunk = {
                executor.submit(self._process_metric_chunk, chunk, config, metadata): chunk
                for chunk in metric_chunks
            }
            
            with tqdm(total=len(metric_list), desc="Evaluating Metrics") as pbar:
                for future in as_completed(future_to_chunk):
                    chunk = future_to_chunk[future]
                    try:
                        chunk_results = future.result()
                        results.extend(chunk_results)
                    except Exception as e:
                        print(f"Chunk {chunk} failed with exception: {e}")
                    finally:
                        pbar.update(len(chunk))
        
        self.session.commit()
        self.session.close()

<<<<<<< HEAD


    def _process_metric_chunk(self, chunk, config, metadata):
        """
        Process a chunk of metrics.
        """
        results = []
        for metric in chunk:
            result = self._execute_and_save_metric(metric, config, metadata)
            if result:
                results.append(result)
        return results


    def _execute_and_save_metric(self, metric, config, metadata):
        """
        Execute a metric and save its result.
        """
        start_time = datetime.now()
        try:
            result = self._execute_metric(metric, config, metadata)
        except ValueError as e:
            print(f"Error executing metric {metric}: {e}")
            return None
        except Exception as e:
            print(f"Unexpected error while executing metric {metric}: {e}")
            return None
        end_time = datetime.now()
        duration = (end_time - start_time).total_seconds()

        if result:
            self._save_metric_result(metric, result, start_time, end_time, duration)
        return result

    def _execute_metric(self, metric, config, metadata):
=======
    def _execute_metric(self, metric, config, metadata, custom_criteria, context):
>>>>>>> b68c0372
        if metric == 'goal_decomposition_efficiency':
            return execute_goal_decomposition_efficiency_metric(
                trace_json=self.trace_data,
                config=config,
                metadata=metadata,
            )
        elif metric == 'goal_fulfillment_rate':
            return execute_goal_fulfillment_metric(
                trace_json=self.trace_data,
                config=config,
            )
        elif metric == 'tool_call_correctness_rate':
            return execute_tool_call_correctness_rate(
                trace_json=self.trace_data,
                config=config,
            )
        elif metric == 'context_retention_rate':
            return execute_context_retention_metric(
                trace_json=self.trace_data,
                config=config,
            )
        elif metric == 'tool_call_success_rate':
            return execute_tool_call_success_rate(
                trace_json=self.trace_data,
                config=config,
            )
        elif metric == 'response_latency':
            return execute_response_latency_metric(
                trace_json=self.trace_data,
                config=config,
            )
        elif metric == 'error_detection_rate':
            return execute_error_detection_rate_metric(
                trace_json=self.trace_data,
                config=config
            )
        elif metric == "custom_evaluation_metric":
            return execute_custom_evaluation_metric(
                trace_json=self.trace_data,
                config=config,
                custom_criteria=custom_criteria,
                context=context
            )
        else:
            raise ValueError("provided metric name is not supported.")

    def _save_metric_result(self, metric, result, start_time, end_time, duration):
        metric_entry = MetricModel(
            trace_id=self.trace_id,
            metric_name=metric,
            score=result['result']['score'],
            reason=result['result']['reason'],
            result_detail=result,
            config=result['config'],
            start_time=start_time,
            end_time=end_time,
            duration=duration
        )
        self.session.add(metric_entry)

    def get_results(self):
        results = self.session.query(MetricModel).filter_by(trace_id=self.trace_id).all()
        results_list = []
        for result in results:
            result_dict = {
                'metric_name': result.metric_name,
                'score': result.score,
                'reason': result.reason,
                'result_detail': result.result_detail,
                'config': result.config,
                'start_time': result.start_time.isoformat() if result.start_time else None,
                'end_time': result.end_time.isoformat() if result.end_time else None,
                'duration': result.duration
            }
            results_list.append(result_dict)
        
        return results_list

    def get_trace_data(self):
        try:
            # Query the trace with the specific ID
            trace = self.session.query(TraceModel).filter_by(id=self.trace_id).one_or_none()

            json_data = []
            if trace:
                # Serialize the trace and write it as JSON
                trace_dict = self.serialize_trace(trace)
                json_data.append(trace_dict)  # Store the trace dictionary
            else:
                raise ValueError(f"No trace found with ID {self.trace_id}")
            
            return json_data[0]

        except Exception as e:
            raise ValueError(f"Unable to load the trace data: {e}")

    def serialize_trace(self, trace):
        """Convert a TraceModel object into a dictionary, including all related objects."""
        return {
            'id': trace.id,
            'project_id': trace.project_id,
            'start_time': trace.start_time.isoformat() if trace.start_time else None,
            'end_time': trace.end_time.isoformat() if trace.end_time else None,
            'duration': trace.duration,
            'project': trace.project.project_name if trace.project else None,
            'system_info': {
                'os_name': trace.system_info.os_name,
                'os_version': trace.system_info.os_version,
                'python_version': trace.system_info.python_version,
                'cpu_info': trace.system_info.cpu_info,
                'gpu_info': trace.system_info.gpu_info,
                'disk_info': self.parse_json_field(trace.system_info.disk_info),
                'memory_total': trace.system_info.memory_total,
                'installed_packages': self.parse_json_field(trace.system_info.installed_packages)
            } if trace.system_info else None,
            'agent_calls': [
                {
                    'id': agent_call.id,
                    'name': agent_call.name,
                    'start_time': agent_call.start_time.isoformat() if agent_call.start_time else None,
                    'end_time': agent_call.end_time.isoformat() if agent_call.end_time else None,
                    'llm_call_ids': self.parse_json_field(agent_call.llm_call_ids),
                    'tool_call_ids': self.parse_json_field(agent_call.tool_call_ids),
                    'user_interaction_ids': self.parse_json_field(agent_call.user_interaction_ids),
                } for agent_call in trace.agent_calls
            ],
            'llm_calls': [
                {
                    'id': llm_call.id,
                    'name': llm_call.name,
                    'model': llm_call.model,
                    'input_prompt': self.parse_json_field(llm_call.input_prompt),
                    'output': self.parse_json_field(llm_call.output),
                    'tool_call': self.parse_json_field(llm_call.tool_call),
                    'start_time': llm_call.start_time.isoformat() if llm_call.start_time else None,
                    'end_time': llm_call.end_time.isoformat() if llm_call.end_time else None,
                    'duration': llm_call.duration,
                    'token_usage': self.parse_json_field(llm_call.token_usage),
                    'cost': self.parse_json_field(llm_call.cost),
                    'memory_used': llm_call.memory_used
                } for llm_call in trace.llm_calls
            ],
            'tool_calls': [
                {
                    'id': tool_call.id,
                    'name': tool_call.name,
                    'input_parameters': self.parse_json_field(tool_call.input_parameters),
                    'output': self.parse_json_field(tool_call.output),
                    'start_time': tool_call.start_time.isoformat() if tool_call.start_time else None,
                    'end_time': tool_call.end_time.isoformat() if tool_call.end_time else None,
                    'duration': tool_call.duration,
                    'memory_used': tool_call.memory_used,
                    'network_calls': self.parse_json_field(tool_call.network_calls)
                } for tool_call in trace.tool_calls
            ],
            'errors': [
                {
                    'id': error.id,
                    'error_type': error.error_type,
                    'error_message': error.error_message,
                    'timestamp': error.timestamp.isoformat() if error.timestamp else None
                } for error in trace.errors
            ],
            'user_interactions': [
                {
                    'id': interaction.id,
                    'interaction_type': interaction.interaction_type,
                    'content': interaction.content,
                    'timestamp': interaction.timestamp.isoformat() if interaction.timestamp else None
                } for interaction in trace.user_interactions
            ]
        }

    def parse_json_field(self, field):
        """Parse a JSON string field into a Python object, if necessary."""
        if isinstance(field, str):
            try:
                return json.loads(field)
            except json.JSONDecodeError:
                try:
                    return ast.literal_eval(field)
                except:
                    return field
        elif isinstance(field, (list, dict)):
            return field
        return field

    def get_supported_metrics(self):
        return [
            'goal_decomposition_efficiency',
            'goal_fulfillment_rate',
            'tool_call_correctness_rate',
            'tool_call_success_rate',
            'context_retention_rate',
            'response_latency',
            'error_detection_rate',
            'custom_evaluation_metric'
        ]<|MERGE_RESOLUTION|>--- conflicted
+++ resolved
@@ -42,23 +42,23 @@
 
         self.trace_data = self.get_trace_data()
 
-<<<<<<< HEAD
+# <<<<<<< Parallel_Evaluation
     @staticmethod
     def chunk_metrics(metrics, chunk_size):
         """Yield successive chunks of the metrics list."""
         for i in range(0, len(metrics), chunk_size):
             yield metrics[i:i + chunk_size]
-=======
-    def evaluate(self, metric_list=[], config={}, metadata={}, custom_criteria={}, context={}):
-        for metric in metric_list:
-            start_time = datetime.now()   
-            result = self._execute_metric(metric, config, metadata, custom_criteria, context)   
-            end_time = datetime.now()
-            duration = (end_time - start_time).total_seconds()
->>>>>>> b68c0372
-
-
-    def evaluate(self, metric_list=[], config={}, metadata={}, max_workers=None, max_evaluations_per_thread=None):
+# =======
+#     def evaluate(self, metric_list=[], config={}, metadata={}, custom_criteria={}, context={}):
+#         for metric in metric_list:
+#             start_time = datetime.now()   
+#             result = self._execute_metric(metric, config, metadata, custom_criteria, context)   
+#             end_time = datetime.now()
+#             duration = (end_time - start_time).total_seconds()
+# >>>>>>> v1.2
+
+
+    def evaluate(self, metric_list=[], config={}, metadata={}, , custom_criteria={}, context={}, max_workers=None, max_evaluations_per_thread=None):
         """
         Evaluate a list of metrics in parallel with progress tracking.
         
@@ -96,7 +96,7 @@
         
         with ThreadPoolExecutor(max_workers=max_workers) as executor:
             future_to_chunk = {
-                executor.submit(self._process_metric_chunk, chunk, config, metadata): chunk
+                executor.submit(self._process_metric_chunk, chunk, config, metadata, custom_criteria, context): chunk
                 for chunk in metric_chunks
             }
             
@@ -114,28 +114,28 @@
         self.session.commit()
         self.session.close()
 
-<<<<<<< HEAD
-
-
-    def _process_metric_chunk(self, chunk, config, metadata):
+# <<<<<<< Parallel_Evaluation
+
+
+    def _process_metric_chunk(self, chunk, config, metadata, custom_criteria, context):
         """
         Process a chunk of metrics.
         """
         results = []
         for metric in chunk:
-            result = self._execute_and_save_metric(metric, config, metadata)
+            result = self._execute_and_save_metric(metric, config, metadata, custom_criteria, context)
             if result:
                 results.append(result)
         return results
 
 
-    def _execute_and_save_metric(self, metric, config, metadata):
+    def _execute_and_save_metric(self, metric, config, metadata, custom_criteria, context):
         """
         Execute a metric and save its result.
         """
         start_time = datetime.now()
         try:
-            result = self._execute_metric(metric, config, metadata)
+            result = self._execute_metric(metric, config, metadata, custom_criteria, context)
         except ValueError as e:
             print(f"Error executing metric {metric}: {e}")
             return None
@@ -149,10 +149,10 @@
             self._save_metric_result(metric, result, start_time, end_time, duration)
         return result
 
-    def _execute_metric(self, metric, config, metadata):
-=======
+#     def _execute_metric(self, metric, config, metadata):
+# =======
     def _execute_metric(self, metric, config, metadata, custom_criteria, context):
->>>>>>> b68c0372
+# >>>>>>> v1.2
         if metric == 'goal_decomposition_efficiency':
             return execute_goal_decomposition_efficiency_metric(
                 trace_json=self.trace_data,
@@ -338,6 +338,9 @@
                     return field
         elif isinstance(field, (list, dict)):
             return field
+# <<<<<<< Parallel_Evaluation
+#         return field
+# =======
         return field
 
     def get_supported_metrics(self):
@@ -350,4 +353,5 @@
             'response_latency',
             'error_detection_rate',
             'custom_evaluation_metric'
-        ]+        ]
+# >>>>>>> v1.2