# dashboard_server.py

import os
import sys
import time
import logging
import threading
from flask import Flask, send_from_directory
from waitress import serve
from flask import request, abort
from flask_cors import CORS
from flask_caching import Cache

from flask import jsonify
from sqlalchemy import create_engine, func
from sqlalchemy.orm import sessionmaker
from sqlalchemy.orm import joinedload, selectinload
from sqlalchemy.exc import SQLAlchemyError

from ..utils import get_db_path
from ..data import (
    ProjectInfoModel,
    TraceModel,
    AgentCallModel,
    LLMCallModel,
    ToolCallModel,
    UserInteractionModel,
    SystemInfoModel,
    ErrorModel,
    MetricModel,
)

# Configure logging
logging.basicConfig(
    level=logging.INFO, format="%(asctime)s - %(levelname)s - %(message)s"
)

# Adjust the path to find the 'ui' folder
current_dir = os.path.dirname(os.path.abspath(__file__))
ui_folder = os.path.join(current_dir, "../ui/dist")

app = Flask(__name__, static_folder=ui_folder)
CORS(app)  # Enable CORS


db_path = get_db_path()
# Setup database connection
engine = create_engine(db_path)
Session = sessionmaker(bind=engine)


cache = Cache(
    app, config={"CACHE_TYPE": "simple", "CACHE_DEFAULT_TIMEOUT": 600}
)  # Cache for 10 minutes


# Remove X-Frame-Options header
@app.after_request
def add_header(response):
    response.headers.pop("X-Frame-Options", None)
    return response


@app.route("/api/projects", methods=["GET"])
def get_projects():
    try:
        with Session() as session:
            projects = session.query(ProjectInfoModel).all()
            return jsonify(
                [
                    {
                        "id": p.id,
                        "project_name": p.project_name,
                        "start_time": p.start_time,
                        "end_time": p.end_time,
                        "duration": p.duration,
                        "total_cost": p.total_cost,
                        "total_tokens": p.total_tokens,
                    }
                    for p in projects
                ]
            )
    except SQLAlchemyError as e:
        return jsonify({"error": str(e)}), 500


@app.route("/api/projects/<int:project_id>", methods=["GET"])
def get_project(project_id):
    try:
        with Session() as session:
            project = session.query(ProjectInfoModel).get(project_id)
            if project is None:
                return jsonify({"error": "Project not found"}), 404
            return jsonify(
                {
                    "id": project.id,
                    "project_name": project.project_name,
                    "start_time": project.start_time,
                    "end_time": project.end_time,
                    "duration": project.duration,
                    "total_cost": project.total_cost,
                    "total_tokens": project.total_tokens,
                }
            )
    except SQLAlchemyError as e:
        return jsonify({"error": str(e)}), 500


@app.route("/api/projects/<int:project_id>/traces", methods=["GET"])
def get_project_traces(project_id):
    try:
        with Session() as session:
            traces = (
                session.query(TraceModel)
                .filter_by(project_id=project_id)
                .options(
                    joinedload(TraceModel.agent_calls),
                    joinedload(TraceModel.llm_calls),
                    joinedload(TraceModel.tool_calls),
                    joinedload(TraceModel.user_interactions),
                    joinedload(TraceModel.errors),
                )
                .all()
            )
            return jsonify(
                [
                    {
                        "id": t.id,
                        "start_time": t.start_time,
                        "end_time": t.end_time,
                        "duration": t.duration,
                        "total_agent_calls": len(t.agent_calls),
                        "total_llm_calls": len(t.llm_calls),
                        "total_tool_calls": len(t.tool_calls),
                        "total_user_interactions": len(t.user_interactions),
                        "total_errors": len(t.errors),
                    }
                    for t in traces
                ]
            )
    except SQLAlchemyError as e:
        return jsonify({"error": str(e)}), 500


<<<<<<< HEAD
@app.route("/api/analysis_traces/<int:trace_id>", methods=["GET"])
def get_analysis_trace(trace_id):
    try:
        with Session() as session:
            trace = (
                session.query(TraceModel)
                .options(
                    joinedload(TraceModel.llm_calls),
                    joinedload(TraceModel.tool_calls),
                    joinedload(TraceModel.agent_calls),
                    joinedload(TraceModel.user_interactions),
                    joinedload(TraceModel.errors),
                    joinedload(TraceModel.system_info),
                    joinedload(TraceModel.metrics),
                )
                .get(trace_id)
            )
            if trace is None:
                return jsonify({"error": "Trace not found"}), 404
            return jsonify(
                {
                    "id": trace.id,
                    "project_id": trace.project_id,
                    "start_time": trace.start_time,
                    "end_time": trace.end_time,
                    "duration": trace.duration,
                    "llm_calls": [
                        {
                            "id": call.id,
                            "name": call.name,
                            "model": call.model,
                            "input_prompt": call.input_prompt,
                            "output": call.output,
                            "tool_call": call.tool_call,
                            "start_time": call.start_time,
                            "end_time": call.end_time,
                            "duration": call.duration,
                            "token_usage": call.token_usage,
                            "cost": call.cost,
                            "memory_used": call.memory_used,
                        }
                        for call in trace.llm_calls
                    ],
                    "tool_calls": [
                        {
                            "id": call.id,
                            "name": call.name,
                            "input_parameters": call.input_parameters,
                            "output": call.output,
                            "start_time": call.start_time,
                            "end_time": call.end_time,
                            "duration": call.duration,
                            "memory_used": call.memory_used,
                            "network_calls": call.network_calls,
                        }
                        for call in trace.tool_calls
                    ],
                    "agent_calls": [
                        {
                            "id": call.id,
                            "name": call.name,
                            "start_time": call.start_time,
                            "end_time": call.end_time,
                            "llm_call_ids": call.llm_call_ids,
                            "tool_call_ids": call.tool_call_ids,
                            "user_interaction_ids": call.user_interaction_ids,
                        }
                        for call in trace.agent_calls
                    ],
                    "user_interactions": [
                        {
                            "id": interaction.id,
                            "interaction_type": interaction.interaction_type,
                            "content": interaction.content,
                            "timestamp": interaction.timestamp,
                        }
                        for interaction in trace.user_interactions
                    ],
                    "errors": [
                        {
                            "id": error.id,
                            "error_type": error.error_type,
                            "error_message": error.error_message,
                            "timestamp": error.timestamp,
                        }
                        for error in trace.errors
                    ],
                    "system_info": (
                        {
                            "os_name": trace.system_info.os_name,
                            "os_version": trace.system_info.os_version,
                            "python_version": trace.system_info.python_version,
                            "cpu_info": trace.system_info.cpu_info,
                            "gpu_info": trace.system_info.gpu_info,
                            "disk_info": trace.system_info.disk_info,
                            "memory_total": trace.system_info.memory_total,
                            "installed_packages": trace.system_info.installed_packages,
                        }
                        if trace.system_info
                        else None
                    ),
                    "metrics": [
                        {
                            "id": metric.id,
                            "metric_name": metric.metric_name,
                            "score": metric.score,
                            "reason": metric.reason,
                            "result_detail": metric.result_detail,
                            "config": metric.config,
                            "start_time": metric.start_time,
                            "end_time": metric.end_time,
                            "duration": metric.duration,
                            "timestamp": metric.timestamp,
                        }
                        for metric in trace.metrics
                    ],
                }
            )
    except SQLAlchemyError as e:
        return jsonify({"error": str(e)}), 500
    
    

=======
@cache.memoize(timeout=600)
>>>>>>> c578cb9a
@app.route("/api/traces/<int:trace_id>", methods=["GET"])
def get_trace(trace_id):
    start_time = time.time()
    try:
        with Session() as session:
            trace = (
                session.query(TraceModel)
                .options(
                    selectinload(TraceModel.agent_calls).selectinload(
                        AgentCallModel.llm_calls
                    ),
                    selectinload(TraceModel.agent_calls).selectinload(
                        AgentCallModel.tool_calls
                    ),
                    selectinload(TraceModel.agent_calls).selectinload(
                        AgentCallModel.user_interactions
                    ),
                    selectinload(TraceModel.agent_calls).selectinload(
                        AgentCallModel.errors
                    ),
<<<<<<< HEAD
                    joinedload(TraceModel.llm_calls),
                    joinedload(TraceModel.tool_calls),
                    joinedload(TraceModel.user_interactions),
                    joinedload(TraceModel.errors),
                    joinedload(TraceModel.system_info),
=======
                    selectinload(TraceModel.llm_calls),
                    selectinload(TraceModel.tool_calls),
                    selectinload(TraceModel.user_interactions),
                    selectinload(TraceModel.errors),
                    selectinload(TraceModel.system_info),
                    selectinload(TraceModel.metrics),
>>>>>>> c578cb9a
                )
                .get(trace_id)
            )
            if trace is None:
                return jsonify({"error": "Trace not found"}), 404

            def format_agent_call(agent_call):
                return {
                    "id": agent_call.id,
                    "name": agent_call.name,
                    "start_time": agent_call.start_time,
                    "end_time": agent_call.end_time,
                    "llm_calls": [
                        format_llm_call(call) for call in agent_call.llm_calls
                    ],
                    "tool_calls": [
                        format_tool_call(call) for call in agent_call.tool_calls
                    ],
                    "user_interactions": [
                        format_user_interaction(ui)
                        for ui in agent_call.user_interactions
                    ],
                    "errors": [format_error(error) for error in agent_call.errors],
                }

            def format_llm_call(call):
                return {
                    "id": call.id,
                    "name": call.name,
                    "model": call.model,
                    "input_prompt": call.input_prompt,
                    "output": call.output,
                    "tool_call": call.tool_call,
                    "start_time": call.start_time,
                    "end_time": call.end_time,
                    "duration": call.duration,
                    "token_usage": call.token_usage,
                    "cost": call.cost,
                    "memory_used": call.memory_used,
                    "errors": [format_error(error) for error in call.errors],
                    # "user_interactions": [
                    #     format_user_interaction(ui) for ui in call.user_interactions
                    # ],
                }

            def format_tool_call(call):
                return {
                    "id": call.id,
                    "name": call.name,
                    "input_parameters": call.input_parameters,
                    "output": call.output,
                    "start_time": call.start_time,
                    "end_time": call.end_time,
                    "duration": call.duration,
                    "memory_used": call.memory_used,
                    "network_calls": call.network_calls,
                    "errors": [format_error(error) for error in call.errors],
                    # "user_interactions": [
                    #     format_user_interaction(ui) for ui in call.user_interactions
                    # ],
                }

            def format_user_interaction(ui):
                return {
                    "id": ui.id,
                    "interaction_type": ui.interaction_type,
                    "content": ui.content,
                    "timestamp": ui.timestamp,
                }

            def format_error(error):
                return {
                    "id": error.id,
                    "error_type": error.error_type,
                    "error_message": error.error_message,
                    "timestamp": error.timestamp,
                }

            return jsonify(
                {
                    "id": trace.id,
                    "project_id": trace.project_id,
                    "start_time": trace.start_time,
                    "end_time": trace.end_time,
                    "duration": trace.duration,
                    "agent_calls": [
                        format_agent_call(call) for call in trace.agent_calls
                    ],
                    "llm_calls": [
                        format_llm_call(call)
                        for call in trace.llm_calls
                        if call.agent_id is None
                    ],
                    "tool_calls": [
                        format_tool_call(call)
                        for call in trace.tool_calls
                        if call.agent_id is None
                    ],
                    "user_interactions": [
                        format_user_interaction(ui)
                        for ui in trace.user_interactions
                        if ui.agent_id is None
                    ],
                    "errors": [
                        format_error(error)
                        for error in trace.errors
                        if error.agent_id is None
                        and error.tool_call_id is None
                        and error.llm_call_id is None
                    ],
                    "system_info": (
                        {
                            "os_name": trace.system_info.os_name,
                            "os_version": trace.system_info.os_version,
                            "python_version": trace.system_info.python_version,
                            "cpu_info": trace.system_info.cpu_info,
                            "gpu_info": trace.system_info.gpu_info,
                            "disk_info": trace.system_info.disk_info,
                            "memory_total": trace.system_info.memory_total,
                            "installed_packages": trace.system_info.installed_packages,
                        }
                        if trace.system_info
                        else None
                    ),
                }
            )
<<<<<<< HEAD
=======
            end_time = time.time()
            duration = end_time - start_time
            logging.info(f"get_trace({trace_id}) took {duration:.2f} seconds")

            return response
>>>>>>> c578cb9a
    except SQLAlchemyError as e:
        end_time = time.time()
        duration = end_time - start_time
        logging.error(
            f"get_trace({trace_id}) failed after {duration:.2f} seconds: {str(e)}"
        )
        return jsonify({"error": str(e)}), 500


@app.route("/health")
def health_check():
    return "OK", 200


@app.route("/api/cache/clear", methods=["POST"])
def clear_cache():
    try:
        cache.clear()
        return jsonify({"message": "Cache cleared successfully"}), 200
    except Exception as e:
        return jsonify({"error": str(e)}), 500


@app.route("/api/port")
def get_port():
    return jsonify({"port": os.environ.get("AGENTNEO_DASHBOARD_PORT", "3000")})


@app.route("/", defaults={"path": ""})
@app.route("/<path:path>")
def serve_static(path):
    if path != "" and os.path.exists(os.path.join(app.static_folder, path)):
        return send_from_directory(app.static_folder, path)
    else:
        return send_from_directory(app.static_folder, "index.html")


@app.route("/api/shutdown", methods=["POST"])
def shutdown():
    """Shutdown endpoint that works with Waitress."""
    if request.remote_addr not in ["127.0.0.1", "::1", "localhost"]:
        abort(403, "Shutdown only allowed from localhost")

    def shutdown_server():
        time.sleep(0.5)  # Brief delay to allow response to be sent
        os._exit(0)

    threading.Thread(target=shutdown_server).start()
    return jsonify({"message": "Server shutting down..."}), 200


def main():
    import argparse

    parser = argparse.ArgumentParser(description="Dashboard Server")
    parser.add_argument("--port", type=int, default=3000, help="Port number")
    args = parser.parse_args()

    port = args.port
    os.environ["AGENTNEO_DASHBOARD_PORT"] = str(port)

    # Start the server
    logging.info(f"Starting dashboard server on port {port}")
    serve(app, host="0.0.0.0", port=port)


if __name__ == "__main__":
    main()<|MERGE_RESOLUTION|>--- conflicted
+++ resolved
@@ -142,7 +142,6 @@
         return jsonify({"error": str(e)}), 500
 
 
-<<<<<<< HEAD
 @app.route("/api/analysis_traces/<int:trace_id>", methods=["GET"])
 def get_analysis_trace(trace_id):
     try:
@@ -266,9 +265,7 @@
     
     
 
-=======
 @cache.memoize(timeout=600)
->>>>>>> c578cb9a
 @app.route("/api/traces/<int:trace_id>", methods=["GET"])
 def get_trace(trace_id):
     start_time = time.time()
@@ -289,20 +286,12 @@
                     selectinload(TraceModel.agent_calls).selectinload(
                         AgentCallModel.errors
                     ),
-<<<<<<< HEAD
-                    joinedload(TraceModel.llm_calls),
-                    joinedload(TraceModel.tool_calls),
-                    joinedload(TraceModel.user_interactions),
-                    joinedload(TraceModel.errors),
-                    joinedload(TraceModel.system_info),
-=======
                     selectinload(TraceModel.llm_calls),
                     selectinload(TraceModel.tool_calls),
                     selectinload(TraceModel.user_interactions),
                     selectinload(TraceModel.errors),
                     selectinload(TraceModel.system_info),
                     selectinload(TraceModel.metrics),
->>>>>>> c578cb9a
                 )
                 .get(trace_id)
             )
@@ -429,14 +418,11 @@
                     ),
                 }
             )
-<<<<<<< HEAD
-=======
             end_time = time.time()
             duration = end_time - start_time
             logging.info(f"get_trace({trace_id}) took {duration:.2f} seconds")
 
             return response
->>>>>>> c578cb9a
     except SQLAlchemyError as e:
         end_time = time.time()
         duration = end_time - start_time
