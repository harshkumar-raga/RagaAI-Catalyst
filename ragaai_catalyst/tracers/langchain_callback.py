--- conflicted
+++ resolved
@@ -215,20 +215,6 @@
 
     def _monkey_patch(self):
         """Enhanced monkey-patching with comprehensive component support"""
-<<<<<<< HEAD
-        supported_components = {
-            "OpenAI": ("langchain.llms", "OpenAI"),
-            "ChatVertexAI": ("langchain_google_vertexai", "ChatVertexAI"),
-            "ChatGoogleGenerativeAI": ("langchain_google_genai", "ChatGoogleGenerativeAI"),
-            "ChatAnthropic": ("langchain_anthropic", "ChatAnthropic"),
-            "ChatLiteLLM": ("langchain_community.chat_models", "ChatLiteLLM"),
-            "ChatBedrock": ("lanchain_aws", "ChatBedrock"),
-            "ChatOpenAI": ("langchain_openai", "ChatOpenAI"),
-            "AzureChatOpenAI": ("langchain_openai", "AzureChatOpenAI"),
-            "RetrievalQA": ("langchain.chains", "RetrievalQA"),
-            "create_retrieval_chain": ("langchain.chains", "create_retrieval_chain"),
-        }
-=======
         components_to_patch = {}
         
         try:
@@ -303,48 +289,6 @@
             components_to_patch["create_retrieval_chain"] = (create_retrieval_chain, None)
         except ImportError:
             logger.debug("Langchain chains not available for patching")
->>>>>>> d42c17ea
-
-        # Try importing components and track which ones are available
-        available_components = {}
-        for component_name, (module_path, attr_name) in supported_components.items():
-            try:
-                # Check if module can be imported
-                if find_spec(module_path) is None:
-                    logger.debug(f"Module {module_path} not installed")
-                    continue
-
-                # Get module reference (whether already imported or not)
-                if module_path in sys.modules:
-                    module = sys.modules[module_path]
-                else:
-                    try:
-                        module = importlib.import_module(module_path)
-                    except ImportError as e:
-                        logger.debug(f"Failed to import {module_path}: {e}")
-                        continue
-
-                # Get component reference
-                if hasattr(module, attr_name):
-                    component = getattr(module, attr_name)
-                    available_components[component_name] = component
-                else:
-                    logger.debug(f"Component {attr_name} not found in {module_path}")
-            except Exception as e:
-                logger.debug(f"Error processing {component_name}: {e}")
-
-        if not available_components:
-            logger.warning("No supported LLM components found in the environment")
-            return
-
-        components_to_patch = {}
-        for name, component in available_components.items():
-            if name == "RetrievalQA":
-                components_to_patch[name] = (component, "from_chain_type")
-            elif name == "create_retrieval_chain":
-                components_to_patch[name] = (component, None)
-            else:
-                components_to_patch[name] = (component, "__init__")
 
         for name, (component, method_name) in components_to_patch.items():
             try:
@@ -371,9 +315,6 @@
 
     def _restore_original_methods(self):
         """Restore all original methods and functions with enhanced error handling"""
-<<<<<<< HEAD
-        # Restore original __init__ methods
-=======
         # Dynamically import only what we need based on what was patched
         imported_components = {}
         
@@ -420,7 +361,6 @@
                 except ImportError:
                     logger.debug(f"{name} not available for restoration")
 
->>>>>>> d42c17ea
         for name, original in self._original_inits.items():
             try:
                 if name in imported_components:
