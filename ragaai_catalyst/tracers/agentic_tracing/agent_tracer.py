import functools
import uuid
from datetime import datetime
import psutil
from typing import Optional, Any, Dict, List
from .unique_decorator import mydecorator

import contextvars
import asyncio
from .file_name_tracker import TrackName


class AgentTracerMixin:
    def __init__(self, *args, **kwargs):
        super().__init__(*args, **kwargs)
        self.file_tracker = TrackName()
        self.current_agent_id = contextvars.ContextVar("agent_id", default=None)
        self.current_agent_name = contextvars.ContextVar("agent_name", default=None)
        self.agent_children = contextvars.ContextVar("agent_children", default=[])
        self.component_network_calls = contextvars.ContextVar("component_network_calls", default={})


    def trace_agent(self, name: str, agent_type: str = "generic", version: str = "1.0.0", capabilities: List[str] = None):
<<<<<<< HEAD
        def decorator(target):
            # Check if target is a class
            is_class = isinstance(target, type)
            tracer = self  # Store reference to tracer instance
            
            if is_class:
                # Store original __init__
                original_init = target.__init__
                
                def wrapped_init(self, *args, **kwargs):
                    # Set agent context before initializing
                    component_id = str(uuid.uuid4())
                    hash_id = tracer._trace_sync_agent_execution.hash_id if hasattr(tracer, '_trace_sync_agent_execution') else str(uuid.uuid4())
                    
                    # Store the component ID in the instance
                    self._agent_component_id = component_id
                    
                    # Get parent agent ID if exists
                    parent_agent_id = tracer.current_agent_id.get()
                    
                    # Create agent component
                    agent_component = tracer.create_agent_component(
                        component_id=component_id,
                        hash_id=hash_id,
                        name=name,
                        agent_type=agent_type,
                        version=version,
                        capabilities=capabilities or [],
                        start_time=datetime.now(),
                        end_time=datetime.now(),
                        memory_used=0,
                        input_data=tracer._sanitize_input(args, kwargs),
                        output_data=None,
                        children=[],
                        parent_id=parent_agent_id
                    )
                    
                    # Store component for later updates
                    if not hasattr(tracer, '_agent_components'):
                        tracer._agent_components = {}
                    tracer._agent_components[component_id] = agent_component
                    
                    # If this is a nested agent, add it to parent's children
                    if parent_agent_id:
                        parent_children = tracer.agent_children.get()
                        parent_children.append(agent_component)
                        tracer.agent_children.set(parent_children)
                    else:
                        # Only add to root components if no parent
                        tracer.add_component(agent_component)
                    
                    # Call original __init__ with this agent as current
                    token = tracer.current_agent_id.set(component_id)
                    try:
                        original_init(self, *args, **kwargs)
                    finally:
                        tracer.current_agent_id.reset(token)
                
                # Wrap all public methods to track execution
                for attr_name in dir(target):
                    if not attr_name.startswith('_'):
                        attr_value = getattr(target, attr_name)
                        if callable(attr_value):
                            def wrap_method(method):
                                @functools.wraps(method)
                                def wrapped_method(self, *args, **kwargs):
                                    # Set this agent as current during method execution
                                    token = tracer.current_agent_id.set(self._agent_component_id)
                                    
                                    # Store parent's children before setting new empty list
                                    parent_children = tracer.agent_children.get()
                                    children_token = tracer.agent_children.set([])
                                    
                                    try:
                                        start_time = datetime.now()
                                        result = method(self, *args, **kwargs)
                                        end_time = datetime.now()
                                        
                                        # Update agent component with method result
                                        if hasattr(tracer, '_agent_components'):
                                            component = tracer._agent_components.get(self._agent_component_id)
                                            if component:
                                                component['data']['output'] = tracer._sanitize_output(result)
                                                component['data']['input'] = {
                                                    'args': tracer._sanitize_input(args, kwargs),
                                                    'kwargs': {}
                                                }
                                                component['start_time'] = start_time.isoformat()
                                                component['end_time'] = end_time.isoformat()
                                                
                                                # Get children accumulated during method execution
                                                children = tracer.agent_children.get()
                                                if children:
                                                    if 'children' not in component['data']:
                                                        component['data']['children'] = []
                                                    component['data']['children'].extend(children)
                                                    
                                                    # Add this component as a child to parent's children list
                                                    parent_children.append(component)
                                                    tracer.agent_children.set(parent_children)
                                        return result
                                    finally:
                                        tracer.current_agent_id.reset(token)
                                        tracer.agent_children.reset(children_token)
                                return wrapped_method
                            
                            setattr(target, attr_name, wrap_method(attr_value))
                
                # Replace __init__ with wrapped version
                target.__init__ = wrapped_init
                return target
            else:
                # For function decorators, use existing sync/async tracing
                is_async = asyncio.iscoroutinefunction(target)
                if is_async:
                    async def wrapper(*args, **kwargs):
                        return await self._trace_agent_execution(target, name, agent_type, version, capabilities, *args, **kwargs)
                    return wrapper
                else:
                    def wrapper(*args, **kwargs):
                        return self._trace_sync_agent_execution(target, name, agent_type, version, capabilities, *args, **kwargs)
                    return wrapper
=======
        def decorator(func):
            # Check if the function is async
            decorated_func = mydecorator(func)

            is_async = asyncio.iscoroutinefunction(func)

            @self.file_tracker.trace_decorator
            @functools.wraps(func)
            async def async_wrapper(*args, **kwargs):
                return await self._trace_agent_execution(
                    func, name, agent_type, version, capabilities,decorated_func.hash_id, *args, **kwargs
                )

            @self.file_tracker.trace_decorator
            @functools.wraps(func)
            def sync_wrapper(*args, **kwargs):
                return self._trace_sync_agent_execution(
                    func, name, agent_type, version, capabilities,decorated_func.hash_id, *args, **kwargs
                )

            return async_wrapper if is_async else sync_wrapper
>>>>>>> 5bbac83e

        return decorator

    def _trace_sync_agent_execution(self, func, name, agent_type, version, capabilities,hash_id, *args, **kwargs):
        """Synchronous version of agent tracing"""
        if not self.is_active:
            return func(*args, **kwargs)

        start_time = datetime.now()
        start_memory = psutil.Process().memory_info().rss
        component_id = str(uuid.uuid4())

        # Get parent agent ID if exists
        parent_agent_id = self.current_agent_id.get()
        
        # Set the current agent context
        agent_token = self.current_agent_id.set(component_id)
        agent_name_token = self.current_agent_name.set(name)

        # Initialize empty children list for this agent
        parent_children = self.agent_children.get()
        children_token = self.agent_children.set([])
        
        # Start tracking network calls for this component
        self.start_component(component_id)

        try:
            # Execute the agent
            result = func(*args, **kwargs)

            # Calculate resource usage
            end_time = datetime.now()
            end_memory = psutil.Process().memory_info().rss
            memory_used = max(0, end_memory - start_memory)

            # Get children components collected during execution
            children = self.agent_children.get()

            # End tracking network calls for this component
            self.end_component(component_id)

            # Create agent component with children and parent if exists
            agent_component = self.create_agent_component(
                component_id=component_id,
                hash_id=hash_id,
                name=name,
                agent_type=agent_type,
                version=version,
                capabilities=capabilities or [],
                start_time=start_time,
                end_time=end_time,
                memory_used=memory_used,
                input_data=self._sanitize_input(args, kwargs),
                output_data=self._sanitize_output(result),
                children=children,
                parent_id=parent_agent_id
            )

            # Store component for later reference
            if not hasattr(self, '_agent_components'):
                self._agent_components = {}
            self._agent_components[component_id] = agent_component

            # If this is a nested agent, add it to parent's children list
            if parent_agent_id:
                parent_children.append(agent_component)
                self.agent_children.set(parent_children)
            else:
                # Only add to root components if no parent
                self.add_component(agent_component)

            return result
        finally:
            self.current_agent_id.reset(agent_token)
            self.current_agent_name.reset(agent_name_token)
            self.agent_children.reset(children_token)

    async def _trace_agent_execution(self, func, name, agent_type, version, capabilities,hash_id, *args, **kwargs):
        """Asynchronous version of agent tracing"""
        if not self.is_active:
            return await func(*args, **kwargs)

        start_time = datetime.now()
        start_memory = psutil.Process().memory_info().rss
        component_id = str(uuid.uuid4())

        # Initialize empty children list for this agent
        parent_children = self.agent_children.get()
        children_token = self.agent_children.set([])
        
        # Get parent agent ID if exists
        parent_agent_id = self.current_agent_id.get()
        
        # Set the current agent context
        agent_token = self.current_agent_id.set(component_id)
        agent_name_token = self.current_agent_name.set(name)

        # Start tracking network calls for this component
        self.start_component(component_id)

        try:
            # Execute the agent
            result = await func(*args, **kwargs)

            # Calculate resource usage
            end_time = datetime.now()
            end_memory = psutil.Process().memory_info().rss
            memory_used = max(0, end_memory - start_memory)

            # Get children components collected during execution
            children = self.agent_children.get()
            
            # Set parent_id for all children
            for child in children:
                child["parent_id"] = component_id

            # End tracking network calls for this component
            self.end_component(component_id)

            # Create agent component with children and parent if exists
            agent_component = self.create_agent_component(
                component_id=component_id,
                hash_id=hash_id,
                name=name,
                agent_type=agent_type,
                version=version,
                capabilities=capabilities or [],
                start_time=start_time,
                end_time=end_time,
                memory_used=memory_used,
                input_data=self._sanitize_input(args, kwargs),
                output_data=self._sanitize_output(result),
                children=children,
                parent_id=parent_agent_id  # Add parent ID if exists
            )

            # If this is a nested agent, add it to parent's children
            if parent_agent_id:
                parent_component = self._agent_components.get(parent_agent_id)
                if parent_component:
                    if 'children' not in parent_component['data']:
                        parent_component['data']['children'] = []
                    parent_component['data']['children'].append(agent_component)
            else:
                # Only add to root components if no parent
                self.add_component(agent_component)

            return result
        except Exception as e:
            error_component = {
                "code": 500,
                "type": type(e).__name__,
                "message": str(e),
                "details": {}
            }
            
            # Get children even in case of error
            children = self.agent_children.get()
            
            # Set parent_id for all children
            for child in children:
                child["parent_id"] = component_id
            
            # End tracking network calls for this component
            self.end_component(component_id)
            
            agent_component = self.create_agent_component(
                component_id=component_id,
                hash_id=hash_id,
                name=name,
                agent_type=agent_type,
                version=version,
                capabilities=capabilities or [],
                start_time=start_time,
                end_time=datetime.now(),
                memory_used=0,
                input_data=self._sanitize_input(args, kwargs),
                output_data=None,
                error=error_component,
                children=children,
                parent_id=parent_agent_id  # Add parent ID if exists
            )

            # If this is a nested agent, add it to parent's children
            if parent_agent_id:
                parent_component = self._agent_components.get(parent_agent_id)
                if parent_component:
                    if 'children' not in parent_component['data']:
                        parent_component['data']['children'] = []
                    parent_component['data']['children'].append(agent_component)
            else:
                # Only add to root components if no parent
                self.add_component(agent_component)
            raise
        finally:
            # Reset context variables
            self.current_agent_id.reset(agent_token)
            self.current_agent_name.reset(agent_name_token)
            self.agent_children.reset(children_token)

    def create_agent_component(self, **kwargs):
        """Create an agent component according to the data structure"""
        start_time = kwargs["start_time"]
        component = {
            "id": kwargs["component_id"],
            "hash_id": kwargs["hash_id"],
            "source_hash_id": None,
            "type": "agent",
            "name": kwargs["name"],
            "start_time": start_time.isoformat(),
            "end_time": kwargs["end_time"].isoformat(),
            "error": kwargs.get("error"),
            "parent_id": kwargs.get("parent_id"),
            "info": {
                "agent_type": kwargs["agent_type"],
                "version": kwargs["version"],
                "capabilities": kwargs["capabilities"],
                "memory_used": kwargs["memory_used"]
            },
            "data": {
                "input": kwargs["input_data"],
                "output": kwargs["output_data"],
                "children": kwargs.get("children", [])
            },
            "network_calls": self.component_network_calls.get(kwargs["component_id"], []),
            "interactions": [{
                "id": f"int_{uuid.uuid4()}",
                "interaction_type": "input",
                "timestamp": start_time.isoformat(),
                "content": kwargs["input_data"]
            }, {
                "id": f"int_{uuid.uuid4()}",
                "interaction_type": "output",
                "timestamp": kwargs["end_time"].isoformat(),
                "content": kwargs["output_data"]
            }]
        }

        return component

    def start_component(self, component_id):
        """Start tracking network calls for a component"""
        component_network_calls = self.component_network_calls.get()
        if component_id not in component_network_calls:
            component_network_calls[component_id] = []
        self.component_network_calls.set(component_network_calls)

    def end_component(self, component_id):
        """End tracking network calls for a component"""
        component_network_calls = self.component_network_calls.get()
        if component_id in component_network_calls:
            component_network_calls[component_id] = []
        self.component_network_calls.set(component_network_calls)

    def _sanitize_input(self, args: tuple, kwargs: dict) -> Dict:
        """Sanitize and format input data"""
        return {
            "args": [str(arg) if not isinstance(arg, (int, float, bool, str, list, dict)) else arg for arg in args],
            "kwargs": {
                k: str(v) if not isinstance(v, (int, float, bool, str, list, dict)) else v 
                for k, v in kwargs.items()
            }
        }

    def _sanitize_output(self, output: Any) -> Any:
        """Sanitize and format output data"""
        if isinstance(output, (int, float, bool, str, list, dict)):
            return output
        return str(output)<|MERGE_RESOLUTION|>--- conflicted
+++ resolved
@@ -4,6 +4,7 @@
 import psutil
 from typing import Optional, Any, Dict, List
 from .unique_decorator import mydecorator
+from .unique_decorator import generate_unique_hash
 
 import contextvars
 import asyncio
@@ -21,11 +22,12 @@
 
 
     def trace_agent(self, name: str, agent_type: str = "generic", version: str = "1.0.0", capabilities: List[str] = None):
-<<<<<<< HEAD
+# <<<<<<< HEAD
         def decorator(target):
             # Check if target is a class
             is_class = isinstance(target, type)
             tracer = self  # Store reference to tracer instance
+            top_level_hash_id = generate_unique_hash(target, name, agent_type, version, capabilities)
             
             if is_class:
                 # Store original __init__
@@ -86,6 +88,7 @@
                         attr_value = getattr(target, attr_name)
                         if callable(attr_value):
                             def wrap_method(method):
+                                @self.file_tracker.trace_decorator
                                 @functools.wraps(method)
                                 def wrapped_method(self, *args, **kwargs):
                                     # Set this agent as current during method execution
@@ -138,37 +141,39 @@
                 is_async = asyncio.iscoroutinefunction(target)
                 if is_async:
                     async def wrapper(*args, **kwargs):
-                        return await self._trace_agent_execution(target, name, agent_type, version, capabilities, *args, **kwargs)
+                        return await self._trace_agent_execution(target, name, agent_type, version, capabilities, top_level_hash_id, *args, **kwargs)
                     return wrapper
                 else:
                     def wrapper(*args, **kwargs):
-                        return self._trace_sync_agent_execution(target, name, agent_type, version, capabilities, *args, **kwargs)
+                        return self._trace_sync_agent_execution(target, name, agent_type, version, capabilities, top_level_hash_id, *args, **kwargs)
                     return wrapper
-=======
-        def decorator(func):
-            # Check if the function is async
-            decorated_func = mydecorator(func)
-
-            is_async = asyncio.iscoroutinefunction(func)
-
-            @self.file_tracker.trace_decorator
-            @functools.wraps(func)
-            async def async_wrapper(*args, **kwargs):
-                return await self._trace_agent_execution(
-                    func, name, agent_type, version, capabilities,decorated_func.hash_id, *args, **kwargs
-                )
-
-            @self.file_tracker.trace_decorator
-            @functools.wraps(func)
-            def sync_wrapper(*args, **kwargs):
-                return self._trace_sync_agent_execution(
-                    func, name, agent_type, version, capabilities,decorated_func.hash_id, *args, **kwargs
-                )
-
-            return async_wrapper if is_async else sync_wrapper
->>>>>>> 5bbac83e
 
         return decorator
+# =======
+#         def decorator(func):
+#             # Check if the function is async
+#             decorated_func = mydecorator(func)
+ 
+#             is_async = asyncio.iscoroutinefunction(func)
+
+#             @self.file_tracker.trace_decorator
+#             @functools.wraps(func)
+#             async def async_wrapper(*args, **kwargs):
+#                 return await self._trace_agent_execution(
+#                     func, name, agent_type, version, capabilities,decorated_func.hash_id, *args, **kwargs
+#                 )
+
+#             @self.file_tracker.trace_decorator
+#             @functools.wraps(func)
+#             def sync_wrapper(*args, **kwargs):
+#                 return self._trace_sync_agent_execution(
+#                     func, name, agent_type, version, capabilities,decorated_func.hash_id, *args, **kwargs
+#                 )
+
+#             return async_wrapper if is_async else sync_wrapper
+# >>>>>>> 5bbac83ee3c67b5d016f67303964613a28dcf53f
+
+#         return decorator
 
     def _trace_sync_agent_execution(self, func, name, agent_type, version, capabilities,hash_id, *args, **kwargs):
         """Synchronous version of agent tracing"""
