import contextvars
from typing import Optional, Dict
import json
from datetime import datetime
import uuid
import os
import builtins
from pathlib import Path

from .base import BaseTracer
from .llm_tracer import LLMTracerMixin
from .tool_tracer import ToolTracerMixin
from .agent_tracer import AgentTracerMixin
from .network_tracer import NetworkTracer
from .user_interaction_tracer import UserInteractionTracer
from .custom_tracer import CustomTracerMixin

from ..data.data_structure import (
    Trace, Metadata, SystemInfo, OSInfo, EnvironmentInfo,
    Resources, CPUResource, MemoryResource, DiskResource, NetworkResource,
    ResourceInfo, MemoryInfo, DiskInfo, NetworkInfo,
    Component, LLMComponent, AgentComponent, ToolComponent,
    NetworkCall, Interaction, Error
)

from ....ragaai_catalyst import RagaAICatalyst
from ragaai_catalyst.tracers.upload_traces import UploadTraces

class AgenticTracing(BaseTracer, LLMTracerMixin, ToolTracerMixin, AgentTracerMixin, CustomTracerMixin):
    def __init__(self, user_detail, auto_instrumentation=None):
        # Initialize all parent classes
        self.user_interaction_tracer = UserInteractionTracer()
        LLMTracerMixin.__init__(self)
        ToolTracerMixin.__init__(self)
        AgentTracerMixin.__init__(self)
        CustomTracerMixin.__init__(self)
        
        self.project_name = user_detail["project_name"]
        self.project_id = user_detail["project_id"]
        # self.dataset_name = user_detail["dataset_name"]
        self.trace_user_detail = user_detail["trace_user_detail"]
        self.base_url = f"{RagaAICatalyst.BASE_URL}"
        self.timeout = 10

        BaseTracer.__init__(self, user_detail)
        
        self.tools: Dict[str, Tool] = {}
        self.call_depth = contextvars.ContextVar("call_depth", default=0)
        self.current_component_id = contextvars.ContextVar("current_component_id", default=None)
        self.network_tracer = NetworkTracer()
        
        # Handle auto_instrumentation
        if auto_instrumentation is None:
            # Default behavior: everything enabled
            self.is_active = True
            self.auto_instrument_llm = True
            self.auto_instrument_tool = True
            self.auto_instrument_agent = True
            self.auto_instrument_user_interaction = True
            self.auto_instrument_file_io = True
            self.auto_instrument_network = True
            self.auto_instrument_custom = True
        else:
            # Set global active state
            self.is_active = any(auto_instrumentation.values()) if isinstance(auto_instrumentation, dict) else bool(auto_instrumentation)
            
            # Set individual components
            if isinstance(auto_instrumentation, dict):
                self.auto_instrument_llm = auto_instrumentation.get('llm', False)
                self.auto_instrument_tool = auto_instrumentation.get('tool', False)
                self.auto_instrument_agent = auto_instrumentation.get('agent', False)
                self.auto_instrument_user_interaction = auto_instrumentation.get('user_interaction', False)
                self.auto_instrument_file_io = auto_instrumentation.get('file_io', False)
                self.auto_instrument_network = auto_instrumentation.get('network', False)
                self.auto_instrument_custom = auto_instrumentation.get('custom', False)
            else:
                # If boolean provided, apply to all components
                self.auto_instrument_llm = bool(auto_instrumentation)
                self.auto_instrument_tool = bool(auto_instrumentation)
                self.auto_instrument_agent = bool(auto_instrumentation)
                self.auto_instrument_user_interaction = bool(auto_instrumentation)
                self.auto_instrument_file_io = bool(auto_instrumentation)
                self.auto_instrument_network = bool(auto_instrumentation)
                self.auto_instrument_custom = bool(auto_instrumentation)
            
        self.current_agent_id = contextvars.ContextVar("current_agent_id", default=None)
        self.agent_children = contextvars.ContextVar("agent_children", default=[])
        self.component_network_calls = {}  # Store network calls per component
        self.component_user_interaction = {}
        
        # Create output directory if it doesn't exist
        self.output_dir = Path("./traces")  # Using default traces directory
        self.output_dir.mkdir(exist_ok=True)

    def start_component(self, component_id: str):
        """Start tracking network calls for a component"""
        self.component_network_calls[component_id] = []
        self.network_tracer.network_calls = []  # Reset network calls
        self.current_component_id.set(component_id)
        self.user_interaction_tracer.component_id.set(component_id)

    def end_component(self, component_id: str):
        """End tracking network calls for a component"""
        self.component_network_calls[component_id] = self.network_tracer.network_calls.copy()
        self.network_tracer.network_calls = []  # Reset for next component
        self.component_user_interaction[component_id] = [interaction for interaction in self.user_interaction_tracer.interactions if interaction.get('component_id') == component_id]

    def start(self):
        """Start tracing"""
        if not self.is_active:
            return
            
        # Setup user interaction tracing
        self.user_interaction_tracer.project_id.set(self.project_id)
        self.user_interaction_tracer.trace_id.set(self.trace_id)
        self.user_interaction_tracer.tracer = self
        self.user_interaction_tracer.component_id.set(self.current_component_id.get())
        builtins.print = self.user_interaction_tracer.traced_print
        builtins.input = self.user_interaction_tracer.traced_input
        builtins.open = self.user_interaction_tracer.traced_open
        
        # Start base tracer (includes system info and resource monitoring)
        super().start()
        
        # Activate network tracing
        self.network_tracer.activate_patches()
        
        # take care of the auto instrumentation
        if self.auto_instrument_llm:
            self.instrument_llm_calls()
            
        if self.auto_instrument_tool:
            self.instrument_tool_calls()

        if self.auto_instrument_agent:
            self.instrument_agent_calls()

        if self.auto_instrument_custom:
            self.instrument_custom_calls()

        if self.auto_instrument_user_interaction:

            ToolTracerMixin.instrument_user_interaction_calls(self)
            LLMTracerMixin.instrument_user_interaction_calls(self)
            AgentTracerMixin.instrument_user_interaction_calls(self)
            CustomTracerMixin.instrument_user_interaction_calls(self)
            
        if self.auto_instrument_network:
            ToolTracerMixin.instrument_network_calls(self)
            LLMTracerMixin.instrument_network_calls(self)
            AgentTracerMixin.instrument_network_calls(self)
            CustomTracerMixin.instrument_network_calls(self)
            
        # These will be implemented later
        # if self.auto_instrument_file_io:
        #     self.instrument_file_io_calls()
        

    def stop(self):
        """Stop tracing and save results"""
        if self.is_active:
            # Restore original print and input functions
            builtins.print = self.user_interaction_tracer.original_print
            builtins.input = self.user_interaction_tracer.original_input
            builtins.open = self.user_interaction_tracer.original_open
            
            # Calculate final metrics before stopping
            self._calculate_final_metrics()
            
            # Deactivate network tracing
            self.network_tracer.deactivate_patches()
            
            # Stop base tracer (includes saving to file)
            super().stop()
            
            # Cleanup
            self.unpatch_llm_calls()
            self.user_interaction_tracer.interactions = []  # Clear interactions list
            self.is_active = False


    def _calculate_final_metrics(self):
        """Calculate total cost and tokens from all components"""
        total_cost = 0.0
        total_tokens = 0
        
        def process_component(component):
            nonlocal total_cost, total_tokens
            # Convert component to dict if it's an object
            comp_dict = component.__dict__ if hasattr(component, '__dict__') else component
            
            if comp_dict.get('type') == "llm":
                info = comp_dict.get('info', {})
                if isinstance(info, dict):
                    # Extract cost
                    cost_info = info.get('cost', {})
                    if isinstance(cost_info, dict):
                        total_cost += cost_info.get('total_cost', 0)
                    
                    # Extract tokens
                    token_info = info.get('tokens', {})
                    if isinstance(token_info, dict):
                        total_tokens += token_info.get('total_tokens', 0)
                    else:
                        token_info = info.get('token_usage', {})
                        if isinstance(token_info, dict):
                            total_tokens += token_info.get('total_tokens', 0)
            
            # Process children if they exist
            data = comp_dict.get('data', {})
            if isinstance(data, dict):
                children = data.get('children', [])
                if children:
                    for child in children:
                        process_component(child)
        
        # Process all root components
        for component in self.components:
            process_component(component)
        
        # Update metadata in trace
        if hasattr(self, 'trace'):
            if isinstance(self.trace.metadata, dict):
                self.trace.metadata['total_cost'] = total_cost
                self.trace.metadata['total_tokens'] = total_tokens
            else:
                self.trace.metadata.total_cost = total_cost
                self.trace.metadata.total_tokens = total_tokens

    def add_component(self, component_data: dict, is_error: bool = False):
        """Add a component to the trace data"""
        # Convert dict to appropriate Component type
<<<<<<< HEAD
        filtered_data = {k: v for k, v in component_data.items() if k in ["id", "hash_id", "source_hash_id", "type", "name", "start_time", "end_time", "parent_id", "info", "extra_info", "data", "metadata", "metrics", "feedback", "network_calls", "interactions", "error"]}
=======
        filtered_data = {k: v for k, v in component_data.items() if k in ["id", "hash_id", "source_hash_id", "type", "name", "start_time", "end_time", "parent_id", "info", "extra_info", "data", "network_calls", "interactions", "error"]}
>>>>>>> 85a49cd0

        if component_data["type"] == "llm":
            component = LLMComponent(**filtered_data)
        elif component_data["type"] == "agent": 
            component = AgentComponent(**filtered_data)
        elif component_data["type"] == "tool":
            component = ToolComponent(**filtered_data)
        else:
            component = Component(**component_data)

        # Check if there's an active agent context
        current_agent_id = self.current_agent_id.get()
        if current_agent_id and component_data["type"] in ["llm", "tool"]:
            # Add this component as a child of the current agent
            current_children = self.agent_children.get()
            current_children.append(component_data)
            self.agent_children.set(current_children)
        else:
            # Add component to the main trace
            super().add_component(component)
            
        # Handle error case
        if is_error:
            # Get the parent component if it exists
            parent_id = component_data.get("parent_id")
            children = self.agent_children.get()
            
            # Set parent_id for all children
            for child in children:
                child["parent_id"] = parent_id
            
            agent_tracer_mixin = AgentTracerMixin()
            agent_tracer_mixin.component_network_calls = self.component_network_calls
            agent_tracer_mixin.component_user_interaction = self.component_user_interaction
            
            # Create parent component with error info
            parent_component = agent_tracer_mixin.create_agent_component(
                component_id=parent_id,
                hash_id=str(uuid.uuid4()),
                source_hash_id=None,
                type="agent",
                name=self.current_agent_name.get(),
                agent_type=self.agent_type.get(),
                version=self.version.get(),
                capabilities=self.capabilities.get(),
                start_time=self.start_time,
                end_time=datetime.now(),
                memory_used=0,
                input_data=self.input_data,
                output_data=None,
                children=children,
                parent_id=None  # Add parent ID if exists
            )

            filtered_data = {k: v for k, v in parent_component.items() if k in ["id", "hash_id", "source_hash_id", "type", "name", "start_time", "end_time", "parent_id", "info", "data", "network_calls", "interactions", "error"]}
            parent_agent_component = AgentComponent(**filtered_data)
            # Add the parent component to trace and stop tracing
            super().add_component(parent_agent_component)
            self.stop()

    def __enter__(self):
        """Context manager entry"""
        self.start()
        return self

    def __exit__(self, exc_type, exc_value, traceback):
        """Context manager exit"""
        self.stop()<|MERGE_RESOLUTION|>--- conflicted
+++ resolved
@@ -230,11 +230,8 @@
     def add_component(self, component_data: dict, is_error: bool = False):
         """Add a component to the trace data"""
         # Convert dict to appropriate Component type
-<<<<<<< HEAD
         filtered_data = {k: v for k, v in component_data.items() if k in ["id", "hash_id", "source_hash_id", "type", "name", "start_time", "end_time", "parent_id", "info", "extra_info", "data", "metadata", "metrics", "feedback", "network_calls", "interactions", "error"]}
-=======
-        filtered_data = {k: v for k, v in component_data.items() if k in ["id", "hash_id", "source_hash_id", "type", "name", "start_time", "end_time", "parent_id", "info", "extra_info", "data", "network_calls", "interactions", "error"]}
->>>>>>> 85a49cd0
+
 
         if component_data["type"] == "llm":
             component = LLMComponent(**filtered_data)
