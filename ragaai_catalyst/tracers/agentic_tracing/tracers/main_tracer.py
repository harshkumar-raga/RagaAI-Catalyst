import contextvars
from typing import Optional, Dict
import json
from datetime import datetime
import uuid
import os
import builtins
from pathlib import Path

from .base import BaseTracer
from .llm_tracer import LLMTracerMixin
from .tool_tracer import ToolTracerMixin
from .agent_tracer import AgentTracerMixin
from .network_tracer import NetworkTracer
from .user_interaction_tracer import UserInteractionTracer
from .custom_tracer import CustomTracerMixin
from ..utils.span_attributes import SpanAttributes

from ..data.data_structure import (
    Trace,
    Metadata,
    SystemInfo,
    OSInfo,
    EnvironmentInfo,
    Resources,
    CPUResource,
    MemoryResource,
    DiskResource,
    NetworkResource,
    ResourceInfo,
    MemoryInfo,
    DiskInfo,
    NetworkInfo,
    Component,
    LLMComponent,
    AgentComponent,
    ToolComponent,
    NetworkCall,
    Interaction,
    Error,
)

from ....ragaai_catalyst import RagaAICatalyst
from ragaai_catalyst.tracers.upload_traces import UploadTraces


class AgenticTracing(
    BaseTracer, LLMTracerMixin, ToolTracerMixin, AgentTracerMixin, CustomTracerMixin
):
    def __init__(self, user_detail, auto_instrumentation=None):
        # Initialize all parent classes
        self.user_interaction_tracer = UserInteractionTracer()
        LLMTracerMixin.__init__(self)
        ToolTracerMixin.__init__(self)
        AgentTracerMixin.__init__(self)
        CustomTracerMixin.__init__(self)

        self.project_name = user_detail["project_name"]
        self.project_id = user_detail["project_id"]
        # self.dataset_name = user_detail["dataset_name"]
        self.trace_user_detail = user_detail["trace_user_detail"]
        self.base_url = f"{RagaAICatalyst.BASE_URL}"
        self.timeout = 10

        BaseTracer.__init__(self, user_detail)

        self.tools: Dict[str, Tool] = {}
        self.call_depth = contextvars.ContextVar("call_depth", default=0)
        self.current_component_id = contextvars.ContextVar(
            "current_component_id", default=None
        )
        self.network_tracer = NetworkTracer()

        # Handle auto_instrumentation
        if auto_instrumentation is None:
            # Default behavior: everything enabled
            self.is_active = True
            self.auto_instrument_llm = True
            self.auto_instrument_tool = True
            self.auto_instrument_agent = True
            self.auto_instrument_user_interaction = True
            self.auto_instrument_file_io = True
            self.auto_instrument_network = True
            self.auto_instrument_custom = True
        else:
            # Set global active state
            self.is_active = (
                any(auto_instrumentation.values())
                if isinstance(auto_instrumentation, dict)
                else bool(auto_instrumentation)
            )

            # Set individual components
            if isinstance(auto_instrumentation, dict):
                self.auto_instrument_llm = auto_instrumentation.get("llm", False)
                self.auto_instrument_tool = auto_instrumentation.get("tool", False)
                self.auto_instrument_agent = auto_instrumentation.get("agent", False)
                self.auto_instrument_user_interaction = auto_instrumentation.get(
                    "user_interaction", False
                )
                self.auto_instrument_file_io = auto_instrumentation.get(
                    "file_io", False
                )
                self.auto_instrument_network = auto_instrumentation.get(
                    "network", False
                )
                self.auto_instrument_custom = auto_instrumentation.get("custom", False)
            else:
                # If boolean provided, apply to all components
                self.auto_instrument_llm = bool(auto_instrumentation)
                self.auto_instrument_tool = bool(auto_instrumentation)
                self.auto_instrument_agent = bool(auto_instrumentation)
                self.auto_instrument_user_interaction = bool(auto_instrumentation)
                self.auto_instrument_file_io = bool(auto_instrumentation)
                self.auto_instrument_network = bool(auto_instrumentation)
                self.auto_instrument_custom = bool(auto_instrumentation)

        self.current_agent_id = contextvars.ContextVar("current_agent_id", default=None)
        self.agent_children = contextvars.ContextVar("agent_children", default=[])
        self.component_network_calls = {}  # Store network calls per component
        self.component_user_interaction = {}

        # Create output directory if it doesn't exist
        self.output_dir = Path("./traces")  # Using default traces directory
        self.output_dir.mkdir(exist_ok=True)

    def start_component(self, component_id: str):
        """Start tracking network calls for a component"""
        self.component_network_calls[component_id] = []
        self.network_tracer.network_calls = []  # Reset network calls
        self.current_component_id.set(component_id)
        self.user_interaction_tracer.component_id.set(component_id)

    def end_component(self, component_id: str):
        """End tracking network calls for a component"""
        self.component_network_calls[component_id] = (
            self.network_tracer.network_calls.copy()
        )
        self.network_tracer.network_calls = []  # Reset for next component
<<<<<<< HEAD
        # self.component_user_interaction[component_id] = [interaction for interaction in self.user_interaction_tracer.interactions if interaction.get('component_id') == component_id]
        for interaction in self.user_interaction_tracer.interactions:
            interaction_component_id = interaction.get('component_id')
            if interaction_component_id not in self.component_user_interaction:
                self.component_user_interaction[interaction_component_id] = []
            if interaction not in self.component_user_interaction[interaction_component_id]:
                self.component_user_interaction[interaction_component_id].append(interaction)
=======
        self.component_user_interaction[component_id] = [
            interaction
            for interaction in self.user_interaction_tracer.interactions
            if interaction.get("component_id") == component_id
        ]
>>>>>>> 9bf4cec4

    def start(self):
        """Start tracing"""
        if not self.is_active:
            return

        # Setup user interaction tracing
        self.user_interaction_tracer.project_id.set(self.project_id)
        self.user_interaction_tracer.trace_id.set(self.trace_id)
        self.user_interaction_tracer.tracer = self
        self.user_interaction_tracer.component_id.set(self.current_component_id.get())
        builtins.print = self.user_interaction_tracer.traced_print
        builtins.input = self.user_interaction_tracer.traced_input
        builtins.open = self.user_interaction_tracer.traced_open

        # Start base tracer (includes system info and resource monitoring)
        super().start()

        # Activate network tracing
        self.network_tracer.activate_patches()

        # take care of the auto instrumentation
        if self.auto_instrument_llm:
            self.instrument_llm_calls()

        if self.auto_instrument_tool:
            self.instrument_tool_calls()

        if self.auto_instrument_agent:
            self.instrument_agent_calls()

        if self.auto_instrument_custom:
            self.instrument_custom_calls()

        if self.auto_instrument_user_interaction:

            ToolTracerMixin.instrument_user_interaction_calls(self)
            LLMTracerMixin.instrument_user_interaction_calls(self)
            AgentTracerMixin.instrument_user_interaction_calls(self)
            CustomTracerMixin.instrument_user_interaction_calls(self)

        if self.auto_instrument_network:
            ToolTracerMixin.instrument_network_calls(self)
            LLMTracerMixin.instrument_network_calls(self)
            AgentTracerMixin.instrument_network_calls(self)
            CustomTracerMixin.instrument_network_calls(self)

        # These will be implemented later
        # if self.auto_instrument_file_io:
        #     self.instrument_file_io_calls()

    def stop(self):
        """Stop tracing and save results"""
        if self.is_active:
            # Restore original print and input functions
            builtins.print = self.user_interaction_tracer.original_print
            builtins.input = self.user_interaction_tracer.original_input
            builtins.open = self.user_interaction_tracer.original_open

            # Calculate final metrics before stopping
            self._calculate_final_metrics()

            # Deactivate network tracing
            self.network_tracer.deactivate_patches()

            # Stop base tracer (includes saving to file)
            super().stop()

            # Cleanup
            self.unpatch_llm_calls()
            self.user_interaction_tracer.interactions = []  # Clear interactions list
            self.is_active = False

    def _calculate_final_metrics(self):
        """Calculate total cost and tokens from all components"""
        total_cost = 0.0
        total_tokens = 0

        def process_component(component):
            nonlocal total_cost, total_tokens
            # Convert component to dict if it's an object
            comp_dict = (
                component.__dict__ if hasattr(component, "__dict__") else component
            )

            if comp_dict.get("type") == "llm":
                info = comp_dict.get("info", {})
                if isinstance(info, dict):
                    # Extract cost
                    cost_info = info.get("cost", {})
                    if isinstance(cost_info, dict):
                        total_cost += cost_info.get("total_cost", 0)

                    # Extract tokens
                    token_info = info.get("tokens", {})
                    if isinstance(token_info, dict):
                        total_tokens += token_info.get("total_tokens", 0)
                    else:
                        token_info = info.get("token_usage", {})
                        if isinstance(token_info, dict):
                            total_tokens += token_info.get("total_tokens", 0)

            # Process children if they exist
            data = comp_dict.get("data", {})
            if isinstance(data, dict):
                children = data.get("children", [])
                if children:
                    for child in children:
                        process_component(child)

        # Process all root components
        for component in self.components:
            process_component(component)

        # Update metadata in trace
        if hasattr(self, "trace"):
            if isinstance(self.trace.metadata, dict):
                self.trace.metadata["total_cost"] = total_cost
                self.trace.metadata["total_tokens"] = total_tokens
            else:
                self.trace.metadata.total_cost = total_cost
                self.trace.metadata.total_tokens = total_tokens

    def add_component(self, component_data: dict, is_error: bool = False):
        """Add a component to the trace data"""
        # Convert dict to appropriate Component type
        filtered_data = {
            k: v
            for k, v in component_data.items()
            if k
            in [
                "id",
                "hash_id",
                "source_hash_id",
                "type",
                "name",
                "start_time",
                "end_time",
                "parent_id",
                "info",
                "extra_info",
                "data",
                "metadata",
                "metrics",
                "feedback",
                "network_calls",
                "interactions",
                "error",
            ]
        }

        if component_data["type"] == "llm":
            component = LLMComponent(**filtered_data)
        elif component_data["type"] == "agent":
            component = AgentComponent(**filtered_data)
        elif component_data["type"] == "tool":
            component = ToolComponent(**filtered_data)
        else:
            component = Component(**component_data)

        # Check if there's an active agent context
        current_agent_id = self.current_agent_id.get()
        if current_agent_id and component_data["type"] in ["llm", "tool"]:
            # Add this component as a child of the current agent
            current_children = self.agent_children.get()
            current_children.append(component_data)
            self.agent_children.set(current_children)
        else:
            # Add component to the main trace
            super().add_component(component)

        # Handle error case
        if is_error:
            # Get the parent component if it exists
            parent_id = component_data.get("parent_id")
            children = self.agent_children.get()

            # Set parent_id for all children
            for child in children:
                child["parent_id"] = parent_id

            agent_tracer_mixin = AgentTracerMixin()
            agent_tracer_mixin.component_network_calls = self.component_network_calls
            agent_tracer_mixin.component_user_interaction = (
                self.component_user_interaction
            )

            agent_tracer_mixin.span_attributes_dict[self.current_agent_name.get()] = (
                SpanAttributes(self.current_agent_name.get())
            )

            # Create parent component with error info
            parent_component = agent_tracer_mixin.create_agent_component(
                component_id=parent_id,
                hash_id=str(uuid.uuid4()),
                source_hash_id=None,
                type="agent",
                name=self.current_agent_name.get(),
                agent_type=self.agent_type.get(),
                version=self.version.get(),
                capabilities=self.capabilities.get(),
                start_time=self.start_time,
                end_time=datetime.now(),
                memory_used=0,
                input_data=self.input_data,
                output_data=None,
                children=children,
                parent_id=None,  # Add parent ID if exists
            )

            filtered_data = {
                k: v
                for k, v in parent_component.items()
                if k
                in [
                    "id",
                    "hash_id",
                    "source_hash_id",
                    "type",
                    "name",
                    "start_time",
                    "end_time",
                    "parent_id",
                    "info",
                    "data",
                    "network_calls",
                    "interactions",
                    "error",
                ]
            }
            parent_agent_component = AgentComponent(**filtered_data)
            # Add the parent component to trace and stop tracing
            super().add_component(parent_agent_component)
            self.stop()

    def __enter__(self):
        """Context manager entry"""
        self.start()
        return self

    def __exit__(self, exc_type, exc_value, traceback):
        """Context manager exit"""
        self.stop()<|MERGE_RESOLUTION|>--- conflicted
+++ resolved
@@ -137,7 +137,6 @@
             self.network_tracer.network_calls.copy()
         )
         self.network_tracer.network_calls = []  # Reset for next component
-<<<<<<< HEAD
         # self.component_user_interaction[component_id] = [interaction for interaction in self.user_interaction_tracer.interactions if interaction.get('component_id') == component_id]
         for interaction in self.user_interaction_tracer.interactions:
             interaction_component_id = interaction.get('component_id')
@@ -145,13 +144,6 @@
                 self.component_user_interaction[interaction_component_id] = []
             if interaction not in self.component_user_interaction[interaction_component_id]:
                 self.component_user_interaction[interaction_component_id].append(interaction)
-=======
-        self.component_user_interaction[component_id] = [
-            interaction
-            for interaction in self.user_interaction_tracer.interactions
-            if interaction.get("component_id") == component_id
-        ]
->>>>>>> 9bf4cec4
 
     def start(self):
         """Start tracing"""
