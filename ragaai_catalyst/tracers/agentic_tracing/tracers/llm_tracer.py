from typing import Optional, Any, Dict, List
import asyncio
import psutil
import wrapt
import functools
import json
import os
import time
from datetime import datetime
import uuid
import contextvars
import traceback
import importlib
import sys
from litellm import model_cost
from llama_index.core.base.llms.types import ChatResponse,TextBlock, ChatMessage

from .base import BaseTracer
from ..utils.llm_utils import (
    extract_model_name,
    extract_parameters,
    extract_token_usage,
    extract_input_data,
    calculate_llm_cost,
    sanitize_api_keys,
    sanitize_input,
    extract_llm_output,
    num_tokens_from_messages
)
from ..utils.unique_decorator import generate_unique_hash
from ..utils.file_name_tracker import TrackName
from ..utils.span_attributes import SpanAttributes
import logging

logger = logging.getLogger(__name__)
logging_level = (
    logger.setLevel(logging.DEBUG)
    if os.getenv("DEBUG")
    else logger.setLevel(logging.INFO)
)


class LLMTracerMixin:
    def __init__(self, *args, **kwargs):
        super().__init__(*args, **kwargs)
        self.file_tracker = TrackName()
        self.patches = []
        try:
            self.model_costs = model_cost
        except Exception as e:
            self.model_costs = {
                "default": {"input_cost_per_token": 0.0, "output_cost_per_token": 0.0}
            }
        self.MAX_PARAMETERS_TO_DISPLAY = 10
        self.current_llm_call_name = contextvars.ContextVar(
            "llm_call_name", default=None
        )
        self.component_network_calls = {}
        self.component_user_interaction = {}
        self.current_component_id = None
        self.total_tokens = 0
        self.total_cost = 0.0
        self.llm_data = {}

        self.auto_instrument_llm = False
        self.auto_instrument_user_interaction = False
        self.auto_instrument_file_io = False
        self.auto_instrument_network = False

    def check_package_available(self, package_name):
        """Check if a package is available in the environment"""
        try:
            importlib.import_module(package_name)
            return True
        except ImportError:
            return False

    def validate_openai_key(self):
        """Validate if OpenAI API key is available"""
        return bool(os.getenv("OPENAI_API_KEY"))

    def instrument_llm_calls(self):
        """Enable LLM instrumentation"""
        self.auto_instrument_llm = True
        # Check currently loaded modules
        if "vertexai" in sys.modules:
            self.patch_vertex_ai_methods(sys.modules["vertexai"])
        if "openai" in sys.modules and self.validate_openai_key():
            self.patch_openai_methods(sys.modules["openai"])
            self.patch_openai_beta_methods(sys.modules["openai"])
        if "litellm" in sys.modules:
            self.patch_litellm_methods(sys.modules["litellm"])
        if "anthropic" in sys.modules:
            self.patch_anthropic_methods(sys.modules["anthropic"])
        if "google.generativeai" in sys.modules:
            self.patch_google_genai_methods(sys.modules["google.generativeai"])
        if "langchain_google_vertexai" in sys.modules:
            self.patch_langchain_google_methods(sys.modules["langchain_google_vertexai"])
        if "langchain_google_genai" in sys.modules:
            self.patch_langchain_google_methods(sys.modules["langchain_google_genai"])

        if "langchain_openai" in sys.modules:
            self.patch_langchain_openai_methods(sys.modules["langchain_openai"])
        if "langchain_anthropic" in sys.modules:
            self.patch_langchain_anthropic_methods(sys.modules["langchain_anthropic"])

        if "llama_index" in sys.modules:
            self.patch_llama_index_methods(sys.modules["llama_index"])

        # Register hooks for future imports with availability checks
        if self.check_package_available("vertexai"):
            wrapt.register_post_import_hook(self.patch_vertex_ai_methods, "vertexai")
            wrapt.register_post_import_hook(
                self.patch_vertex_ai_methods, "vertexai.generative_models"
            )

        if self.check_package_available("openai") and self.validate_openai_key():
            wrapt.register_post_import_hook(self.patch_openai_methods, "openai")
            wrapt.register_post_import_hook(self.patch_openai_beta_methods, "openai")

        if self.check_package_available("litellm"):
            wrapt.register_post_import_hook(self.patch_litellm_methods, "litellm")

        if self.check_package_available("anthropic"):
            wrapt.register_post_import_hook(self.patch_anthropic_methods, "anthropic")

        if self.check_package_available("google.generativeai"):
            wrapt.register_post_import_hook(
                self.patch_google_genai_methods, "google.generativeai"
            )

        # Add hooks for LangChain integrations with availability checks
        if self.check_package_available("langchain_google_vertexai"):
            wrapt.register_post_import_hook(
                self.patch_langchain_google_methods, "langchain_google_vertexai"
            )


        # Add hooks for llama-index
        wrapt.register_post_import_hook(self.patch_llama_index_methods, "llama_index")
        
        if self.check_package_available("langchain_google_genai"):
            wrapt.register_post_import_hook(
                self.patch_langchain_google_methods, "langchain_google_genai"
            )

        if self.check_package_available("langchain_openai"):
            wrapt.register_post_import_hook(
                self.patch_langchain_openai_methods, "langchain_openai"
            )
        if self.check_package_available("langchain_anthropic"):
            wrapt.register_post_import_hook(
                self.patch_langchain_anthropic_methods, "langchain_anthropic"
            )

    def instrument_user_interaction_calls(self):
        """Enable user interaction instrumentation for LLM calls"""
        self.auto_instrument_user_interaction = True

    def instrument_network_calls(self):
        """Enable network instrumentation for LLM calls"""
        self.auto_instrument_network = True

    def instrument_file_io_calls(self):
        """Enable file IO instrumentation for LLM calls"""
        self.auto_instrument_file_io = True

    def patch_llama_index_methods(self, module):
        """Patch llama-index LLM methods"""
        try:
            # Handle OpenAI LLM from llama-index
            if hasattr(module, "llms"):
                # OpenAI
                if hasattr(module.llms, "openai"):
                    openai_module = module.llms.openai
                    if hasattr(openai_module, "OpenAI"):
                        llm_class = getattr(openai_module, "OpenAI")
                        self.wrap_method(llm_class, "complete")
                        self.wrap_method(llm_class, "acomplete")
                        self.wrap_method(llm_class, "chat")
                        self.wrap_method(llm_class, "achat")
                        self.wrap_method(llm_class, "stream_chat")
                        # self.wrap_method(llm_class, "stream_achat")
                        self.wrap_method(llm_class, "stream_complete")
                        # self.wrap_method(llm_class, "stream_acomplete")

                # Anthropic
                if hasattr(module.llms, "anthropic"):
                    anthropic_module = module.llms.anthropic
                    if hasattr(anthropic_module, "Anthropic"):
                        llm_class = getattr(anthropic_module, "Anthropic")
                        self.wrap_method(llm_class, "complete")
                        self.wrap_method(llm_class, "acomplete")
                        self.wrap_method(llm_class, "chat")
                        self.wrap_method(llm_class, "achat")
                        self.wrap_method(llm_class, "stream_chat")
                        # self.wrap_method(llm_class, "stream_achat")

                # Azure OpenAI
                if hasattr(module.llms, "azure_openai"):
                    azure_module = module.llms.azure_openai
                    if hasattr(azure_module, "AzureOpenAI"):
                        llm_class = getattr(azure_module, "AzureOpenAI")
                        self.wrap_method(llm_class, "complete")
                        self.wrap_method(llm_class, "acomplete")
                        self.wrap_method(llm_class, "chat")
                        self.wrap_method(llm_class, "achat")
                        self.wrap_method(llm_class, "stream_chat")
                        # self.wrap_method(llm_class, "stream_achat")

                # LiteLLM
                if hasattr(module.llms, "litellm"):
                    litellm_module = module.llms.litellm
                    if hasattr(litellm_module, "LiteLLM"):
                        llm_class = getattr(litellm_module, "LiteLLM")
                        self.wrap_method(llm_class, "complete")
                        self.wrap_method(llm_class, "acomplete")
                        self.wrap_method(llm_class, "chat")
                        self.wrap_method(llm_class, "achat")

                # Vertex AI
                if hasattr(module.llms, "vertex"):
                    vertex_module = module.llms.vertex
                    if hasattr(vertex_module, "Vertex"):
                        llm_class = getattr(vertex_module, "Vertex")
                        self.wrap_method(llm_class, "complete")
                        self.wrap_method(llm_class, "acomplete")
                        self.wrap_method(llm_class, "chat")
                        self.wrap_method(llm_class, "achat")

                # Gemini
                if hasattr(module.llms, "gemini"):
                    gemini_module = module.llms.gemini
                    if hasattr(gemini_module, "Gemini"):
                        llm_class = getattr(gemini_module, "Gemini")
                        self.wrap_method(llm_class, "complete")
                        self.wrap_method(llm_class, "acomplete")
                        self.wrap_method(llm_class, "chat")
                        self.wrap_method(llm_class, "achat")

        except Exception as e:
            # Log the error but continue execution
            print(f"Warning: Failed to patch llama-index methods: {str(e)}")

    def patch_openai_methods(self, module):
        try:
            if hasattr(module, "OpenAI"):
                client_class = getattr(module, "OpenAI")
                self.wrap_openai_client_methods(client_class)
            if hasattr(module, "AsyncOpenAI"):
                async_client_class = getattr(module, "AsyncOpenAI")
                self.wrap_openai_client_methods(async_client_class)
        except Exception as e:
            # Log the error but continue execution
            print(f"Warning: Failed to patch OpenAI methods: {str(e)}")

    def patch_langchain_openai_methods(self, module):
        try:
            if hasattr(module, 'ChatOpenAI'):
                client_class = getattr(module, "ChatOpenAI")

                if hasattr(client_class, "invoke"):
                    self.wrap_langchain_openai_method(client_class, f"{client_class.__name__}.invoke")
                elif hasattr(client_class, "run"):
                    self.wrap_langchain_openai_method(client_class, f"{client_class.__name__}.run")
            if hasattr(module, 'AsyncChatOpenAI'):
                if hasattr(client_class, "ainvoke"):
                    self.wrap_langchain_openai_method(client_class, f"{client_class.__name__}.ainvoke")
                elif hasattr(client_class, "arun"):
                    self.wrap_langchain_openai_method(client_class, f"{client_class.__name__}.arun")
        except Exception as e:
            # Log the error but continue execution
            print(f"Warning: Failed to patch OpenAI methods: {str(e)}")

    def patch_langchain_anthropic_methods(self, module):
        try:
            if hasattr(module, 'ChatAnthropic'):
                client_class = getattr(module, "ChatAnthropic")
                if hasattr(client_class, "invoke"):
                    self.wrap_langchain_anthropic_method(client_class, f"{client_class.__name__}.invoke")
                if hasattr(client_class, "ainvoke"):
                    self.wrap_langchain_anthropic_method(client_class, f"{client_class.__name__}.ainvoke")
            if hasattr(module, 'AsyncChatAnthropic'):
                async_client_class = getattr(module, "AsyncChatAnthropic")
                if hasattr(async_client_class, "ainvoke"):
                    self.wrap_langchain_anthropic_method(async_client_class, f"{async_client_class.__name__}.ainvoke")
                if hasattr(async_client_class, "arun"):
                    self.wrap_langchain_anthropic_method(async_client_class, f"{async_client_class.__name__}.arun")
        except Exception as e:
            # Log the error but continue execution
            print(f"Warning: Failed to patch Anthropic methods: {str(e)}")

    def patch_openai_beta_methods(self, openai_module):
        """
        Patch the new openai.beta endpoints (threads, runs, messages, etc.)
        so that calls like openai.beta.threads.create(...) or
        openai.beta.threads.runs.create(...) are automatically traced.
        """
        # Make sure openai_module has a 'beta' attribute
        openai_module.api_type = "openai"
        if not hasattr(openai_module, "beta"):
            return

        beta_module = openai_module.beta

        # Patch openai.beta.threads
        import openai
        openai.api_type = "openai"
        if hasattr(beta_module, "threads"):
            threads_obj = beta_module.threads
            # Patch top-level methods on openai.beta.threads
            for method_name in ["create", "list"]:
                if hasattr(threads_obj, method_name):
                    self.wrap_method(threads_obj, method_name)

            # Patch the nested objects: messages, runs
            if hasattr(threads_obj, "messages"):
                messages_obj = threads_obj.messages
                for method_name in ["create", "list"]:
                    if hasattr(messages_obj, method_name):
                        self.wrap_method(messages_obj, method_name)

            if hasattr(threads_obj, "runs"):
                runs_obj = threads_obj.runs
                for method_name in ["create", "retrieve", "list"]:
                    if hasattr(runs_obj, method_name):
                        self.wrap_method(runs_obj, method_name)

    def patch_anthropic_methods(self, module):
        if hasattr(module, "Anthropic"):
            client_class = getattr(module, "Anthropic")
            self.wrap_anthropic_client_methods(client_class)

    def patch_google_genai_methods(self, module):
        # Patch direct Google GenerativeAI usage
        if hasattr(module, "GenerativeModel"):
            model_class = getattr(module, "GenerativeModel")
            self.wrap_genai_model_methods(model_class)

        # Patch LangChain integration
        if hasattr(module, "ChatGoogleGenerativeAI"):
            chat_class = getattr(module, "ChatGoogleGenerativeAI")
            # Wrap invoke method to capture messages
            original_invoke = chat_class.invoke

            def patched_invoke(self, messages, *args, **kwargs):
                # Store messages in the instance for later use
                self._last_messages = messages
                return original_invoke(self, messages, *args, **kwargs)

            chat_class.invoke = patched_invoke

            # LangChain v0.2+ uses invoke/ainvoke
            self.wrap_method(chat_class, "_generate")
            if hasattr(chat_class, "_agenerate"):
                self.wrap_method(chat_class, "_agenerate")
            # Fallback for completion methods
            if hasattr(chat_class, "complete"):
                self.wrap_method(chat_class, "complete")
            if hasattr(chat_class, "acomplete"):
                self.wrap_method(chat_class, "acomplete")

    def patch_vertex_ai_methods(self, module):
        # Patch the GenerativeModel class
        if hasattr(module, "generative_models"):
            gen_models = getattr(module, "generative_models")
            if hasattr(gen_models, "GenerativeModel"):
                model_class = getattr(gen_models, "GenerativeModel")
                self.wrap_vertex_model_methods(model_class)

        # Also patch the class directly if available
        if hasattr(module, "GenerativeModel"):
            model_class = getattr(module, "GenerativeModel")
            self.wrap_vertex_model_methods(model_class)

    def wrap_vertex_model_methods(self, model_class):
        # Patch both sync and async methods
        self.wrap_method(model_class, "generate_content")
        if hasattr(model_class, "generate_content_async"):
            self.wrap_method(model_class, "generate_content_async")

    def patch_litellm_methods(self, module):
        self.wrap_method(module, "completion")
        self.wrap_method(module, "acompletion")

    def patch_langchain_google_methods(self, module):
        """Patch LangChain's Google integration methods"""
        if hasattr(module, "ChatVertexAI"):
            chat_class = getattr(module, "ChatVertexAI")
            # LangChain v0.2+ uses invoke/ainvoke
            self.wrap_method(chat_class, "_generate")
            if hasattr(chat_class, "_agenerate"):
                self.wrap_method(chat_class, "_agenerate")
            # Fallback for completion methods
            if hasattr(chat_class, "complete"):
                self.wrap_method(chat_class, "complete")
            if hasattr(chat_class, "acomplete"):
                self.wrap_method(chat_class, "acomplete")

        if hasattr(module, "ChatGoogleGenerativeAI"):
            chat_class = getattr(module, "ChatGoogleGenerativeAI")
            # LangChain v0.2+ uses invoke/ainvoke
            self.wrap_method(chat_class, "_generate")
            if hasattr(chat_class, "_agenerate"):
                self.wrap_method(chat_class, "_agenerate")
            # Fallback for completion methods
            if hasattr(chat_class, "complete"):
                self.wrap_method(chat_class, "complete")
            if hasattr(chat_class, "acomplete"):
                self.wrap_method(chat_class, "acomplete")

    def wrap_openai_client_methods(self, client_class):
        original_init = client_class.__init__

        @functools.wraps(original_init)
        def patched_init(client_self, *args, **kwargs):
            original_init(client_self, *args, **kwargs)
            # Check if this is AsyncOpenAI or OpenAI
            is_async = "AsyncOpenAI" in client_class.__name__

            if is_async:
                # Patch async methods for AsyncOpenAI
                if hasattr(client_self.chat.completions, "create"):
                    original_create = client_self.chat.completions.create

                    @functools.wraps(original_create)
                    async def wrapped_create(*args, **kwargs):
                        return await self.trace_llm_call(
                            original_create, *args, **kwargs
                        )

                    client_self.chat.completions.create = wrapped_create
            else:
                # Patch sync methods for OpenAI
                if hasattr(client_self.chat.completions, "create"):
                    original_create = client_self.chat.completions.create

                    @functools.wraps(original_create)
                    def wrapped_create(*args, **kwargs):
                        return self.trace_llm_call_sync(
                            original_create, *args, **kwargs
                        )

                    client_self.chat.completions.create = wrapped_create

        setattr(client_class, "__init__", patched_init)

    def wrap_langchain_openai_method(self, client_class, method_name):
        method = method_name.split(".")[-1]
        original_init = getattr(client_class, method)

        @functools.wraps(original_init)
        def patched_init(*args, **kwargs):
            # Check if this is AsyncOpenAI or OpenAI
            is_async = "AsyncChatOpenAI" in client_class.__name__

            if is_async:
                return self.trace_llm_call(original_init, *args, **kwargs)
            else:
                return self.trace_llm_call_sync(original_init, *args, **kwargs)

        setattr(client_class, method, patched_init)

    def wrap_langchain_anthropic_method(self, client_class, method_name):
        original_init = getattr(client_class, method_name)

        @functools.wraps(original_init)
        def patched_init(*args, **kwargs):
            is_async = "AsyncChatAnthropic" in client_class.__name__

            if is_async:
                return self.trace_llm_call(original_init, *args, **kwargs)
            else:
                return self.trace_llm_call_sync(original_init, *args, **kwargs)

        setattr(client_class, method_name, patched_init)

    def wrap_anthropic_client_methods(self, client_class):
        original_init = client_class.__init__

        @functools.wraps(original_init)
        def patched_init(client_self, *args, **kwargs):
            original_init(client_self, *args, **kwargs)
            self.wrap_method(client_self.messages, "create")
            if hasattr(client_self.messages, "acreate"):
                self.wrap_method(client_self.messages, "acreate")

        setattr(client_class, "__init__", patched_init)

    def wrap_genai_model_methods(self, model_class):
        original_init = model_class.__init__

        @functools.wraps(original_init)
        def patched_init(model_self, *args, **kwargs):
            original_init(model_self, *args, **kwargs)
            self.wrap_method(model_self, "generate_content")
            if hasattr(model_self, "generate_content_async"):
                self.wrap_method(model_self, "generate_content_async")

        setattr(model_class, "__init__", patched_init)

    def wrap_method(self, obj, method_name):
        """
        Wrap a method with tracing functionality.
        Works for both class methods and instance methods.
        """
        # If obj is a class, we need to patch both the class and any existing instances
        if isinstance(obj, type):
            # Store the original class method
            original_method = getattr(obj, method_name)

            @wrapt.decorator
            def wrapper(wrapped, instance, args, kwargs):
                if asyncio.iscoroutinefunction(wrapped):
                    return self.trace_llm_call(wrapped, *args, **kwargs)
                return self.trace_llm_call_sync(wrapped, *args, **kwargs)

            # Wrap the class method
            wrapped_method = wrapper(original_method)
            setattr(obj, method_name, wrapped_method)
            self.patches.append((obj, method_name, original_method))

        else:
            # For instance methods
            original_method = getattr(obj, method_name)

            @wrapt.decorator
            def wrapper(wrapped, instance, args, kwargs):
                if asyncio.iscoroutinefunction(wrapped):
                    return self.trace_llm_call(wrapped, *args, **kwargs)
                return self.trace_llm_call_sync(wrapped, *args, **kwargs)

            wrapped_method = wrapper(original_method)
            setattr(obj, method_name, wrapped_method)
            self.patches.append((obj, method_name, original_method))

    def create_llm_component(
            self,
            component_id,
            hash_id,
            name,
            llm_type,
            version,
            memory_used,
            start_time,
            input_data,
            output_data,
            cost={},
            usage={},
            error=None,
            parameters={},
    ):
        try:
            # Update total metrics
            self.total_tokens += usage.get("total_tokens", 0)
            self.total_cost += cost.get("total_cost", 0)

            network_calls = []
            if self.auto_instrument_network:
                network_calls = self.component_network_calls.get(component_id, [])

            interactions = []
            if self.auto_instrument_user_interaction:
                input_output_interactions = []
                for interaction in self.component_user_interaction.get(component_id, []):
                    if interaction["interaction_type"] in ["input", "output"]:
                        input_output_interactions.append(interaction)
                interactions.extend(input_output_interactions)
            if self.auto_instrument_file_io:
                file_io_interactions = []
                for interaction in self.component_user_interaction.get(component_id, []):
                    if interaction["interaction_type"] in ["file_read", "file_write"]:
                        file_io_interactions.append(interaction)
                interactions.extend(file_io_interactions)

            parameters_to_display = {}
            if "run_manager" in parameters:
                parameters_obj = parameters["run_manager"]
                if hasattr(parameters_obj, "metadata"):
                    metadata = parameters_obj.metadata
                    # parameters = {'metadata': metadata}
                    parameters_to_display.update(metadata)

            # Add only those keys in parameters that are single values and not objects, dict or list
            for key, value in parameters.items():
                if isinstance(value, (str, int, float, bool)):
                    parameters_to_display[key] = value

            # Limit the number of parameters to display
            parameters_to_display = dict(
                list(parameters_to_display.items())[: self.MAX_PARAMETERS_TO_DISPLAY]
            )

            # Set the Context and GT
            span_gt = None
            span_context = None
            if name in self.span_attributes_dict:
                span_gt = self.span_attributes_dict[name].gt
                span_context = self.span_attributes_dict[name].context

                logger.debug(f"span context {span_context}, span_gt {span_gt}")

            # Tags
            tags = []
            if name in self.span_attributes_dict:
                tags = self.span_attributes_dict[name].tags or []

            # Get End Time
            end_time = datetime.now().astimezone().isoformat()

            # Metrics
            metrics = []
            if name in self.span_attributes_dict:
                raw_metrics = self.span_attributes_dict[name].metrics or []
                for metric in raw_metrics:
                    base_metric_name = metric["name"]
                    counter = sum(1 for x in self.visited_metrics if x.startswith(base_metric_name))
                    metric_name = f'{base_metric_name}_{counter}' if counter > 0 else base_metric_name
                    self.visited_metrics.append(metric_name)
                    metric["name"] = metric_name
                    metrics.append(metric)

            # TODO TO check i/p and o/p is according or not
            input = input_data["args"] if hasattr(input_data, "args") else input_data
            output = output_data.output_response if output_data else None
            #print("Prompt input:",input)
            prompt = self.convert_to_content(input)
            #print("Prompt Output: ",prompt)
            #print("Response input: ",output)
            response = self.convert_to_content(output)
            #print("Response output: ",response)

            # TODO: Execute & Add the User requested metrics here
            formatted_metrics = BaseTracer.get_formatted_metric(self.span_attributes_dict, self.project_id, name)
            if formatted_metrics:
                metrics.extend(formatted_metrics)

            component = {
                "id": component_id,
                "hash_id": hash_id,
                "source_hash_id": None,
                "type": "llm",
                "name": name,
                "start_time": start_time,
                "end_time": end_time,
                "error": error,
                "parent_id": self.current_agent_id.get(),
                "info": {
                    "model": llm_type,
                    "version": version,
                    "memory_used": memory_used,
                    "cost": cost,
                    "tokens": usage,
                    "tags": tags,
                    **parameters_to_display,
                },
                "extra_info": parameters,
                "data": {
                    "input": input,
                    "output": output,
                    "memory_used": memory_used,
                },
                "metrics": metrics,
                "network_calls": network_calls,
                "interactions": interactions,
            }

            # Assign context and gt if available
            component["data"]["gt"] = span_gt
            component["data"]["context"] = span_context

            # Reset the SpanAttributes context variable
            self.span_attributes_dict[name] = SpanAttributes(name)

            return component
        except Exception as e:
            raise Exception("Failed to create LLM component")

    def convert_to_content(self, input_data):
        try:
            if isinstance(input_data, dict):
                messages = input_data.get("kwargs", {}).get("messages", [])
            elif isinstance(input_data, list):
                if len(input_data)>0 and isinstance(input_data[0]['content'],ChatResponse):
                    extracted_messages = []
                    for item in input_data:
                        chat_response = item.get('content')
                        if hasattr(chat_response, 'message') and hasattr(chat_response.message, 'blocks'):
                            for block in chat_response.message.blocks:
                                if hasattr(block, 'text'):
                                    extracted_messages.append(block.text)
                    messages=extracted_messages
                    if isinstance(messages,list):
                        return "\n".join(messages)
                elif len(input_data)>0 and isinstance(input_data[0]['content'],TextBlock):
                    return " ".join(block.text for item in input_data for block in item['content'] if isinstance(block, TextBlock))
                elif len(input_data)>0 and isinstance(input_data[0]['content'],ChatMessage):
                    return " ".join(block.text for block in input_data[0]['content'].blocks if isinstance(block, TextBlock)) 
                else:
                    messages = input_data
            elif isinstance(input_data,ChatResponse):
                messages=input_data['content']
            else:
# <<<<<<< HEAD
#                     messages = input_data
#             elif isinstance(input_data,ChatResponse):
#                 messages=input_data['content']
#             else:
#                 return ""
#             res=""
            # try:
            # res="\n".join(str(msg.get("content", "")).strip() for msg in messages if msg.get("content"))
        # except Exception as e:
        #     print("Exception occured for: ",e)
        #     print("Input: ",input_data,"Meeage: ",messages)
        #     # import sys
        #     # sys.exit()
# =======
                return ""
            res=""
<<<<<<< HEAD
            res="\n".join(msg.get("content", "").strip() for msg in messages if msg.get("content"))
        except Exception as e:
            res=str(input_data)
=======
            res="\n".join(str(msg.get("content", "")).strip() for msg in messages if msg.get("content"))
            
        except Exception as e:
            res=str(messages)
# >>>>>>> 08b5e3d7ab5485f2ae27d8057196f37a709e997e
>>>>>>> bdf1f238
        return res

    def process_content(content):
        if isinstance(content, str):
            return content.strip()
        elif isinstance(content, list):
            # Handle list of content blocks
            text_parts = []
            for block in content:
                if hasattr(block, 'text'):
                    # Handle TextBlock-like objects
                    text_parts.append(block.text.strip())
                elif isinstance(block, dict) and 'text' in block:
                    # Handle dictionary with text field
                    text_parts.append(block['text'].strip())
            return " ".join(text_parts)
        elif isinstance(content, dict):
            # Handle dictionary content
            return content.get('text', '').strip()
        return ""

    
    def start_component(self, component_id):
        """Start tracking network calls for a component"""
        self.component_network_calls[component_id] = []
        self.current_component_id = component_id

    def end_component(self, component_id):
        """Stop tracking network calls for a component"""
        self.current_component_id = None

    async def trace_llm_call(self, original_func, *args, **kwargs):
        """Trace an LLM API call"""
        if not self.is_active:
            return await original_func(*args, **kwargs)

        if not self.auto_instrument_llm:
            return await original_func(*args, **kwargs)

        start_time = datetime.now().astimezone().isoformat()
        start_memory = psutil.Process().memory_info().rss
        component_id = str(uuid.uuid4())
        hash_id = generate_unique_hash(original_func, args, kwargs)

        # Start tracking network calls for this component
        self.start_component(component_id)

        try:
            # Execute the LLM call
            result = await original_func(*args, **kwargs)

            # Calculate resource usage
            end_memory = psutil.Process().memory_info().rss
            memory_used = max(0, end_memory - start_memory)

            # Extract token usage and calculate cost
            model_name = extract_model_name(args, kwargs, result)
            if 'stream' in kwargs:
                stream = kwargs['stream']
                if stream:
                    prompt_messages = kwargs['messages']
                    # Create response message for streaming case
                    response_message = {"role": "assistant", "content": result} if result else {"role": "assistant",
                                                                                                "content": ""}
                    token_usage = num_tokens_from_messages(model_name, prompt_messages, response_message)
                else:
                    token_usage = extract_token_usage(result)
            else:
                token_usage = extract_token_usage(result)
            cost = calculate_llm_cost(token_usage, model_name, self.model_costs)
            parameters = extract_parameters(kwargs)
            input_data = extract_input_data(args, kwargs, result)

            # End tracking network calls for this component
            self.end_component(component_id)

            name = self.current_llm_call_name.get()
            if name is None:
                name = original_func.__name__

            # Create LLM component
            llm_component = self.create_llm_component(
                component_id=component_id,
                hash_id=hash_id,
                name=name,
                llm_type=model_name,
                version=None,
                memory_used=memory_used,
                start_time=start_time,
                input_data=input_data,
                output_data=extract_llm_output(result),
                cost=cost,
                usage=token_usage,
                parameters=parameters,
            )

            self.add_component(llm_component)
            self.llm_data = llm_component

            return result

        except Exception as e:
            error_component = {
                "code": 500,
                "type": type(e).__name__,
                "message": str(e),
                "details": {},
            }

            # End tracking network calls for this component
            self.end_component(component_id)

            name = self.current_llm_call_name.get()
            if name is None:
                name = original_func.__name__

            llm_component = self.create_llm_component(
                component_id=component_id,
                hash_id=hash_id,
                name=name,
                llm_type="unknown",
                version=None,
                memory_used=0,
                start_time=start_time,
                input_data=extract_input_data(args, kwargs, None),
                output_data=None,
                error=error_component,
            )

            self.add_component(llm_component)

            raise

    def trace_llm_call_sync(self, original_func, *args, **kwargs):
        """Sync version of trace_llm_call"""
        if not self.is_active:
            if asyncio.iscoroutinefunction(original_func):
                return asyncio.run(original_func(*args, **kwargs))
            return original_func(*args, **kwargs)

        if not self.auto_instrument_llm:
            return original_func(*args, **kwargs)

        start_time = datetime.now().astimezone().isoformat()
        component_id = str(uuid.uuid4())
        hash_id = generate_unique_hash(original_func, args, kwargs)

        # Start tracking network calls for this component
        self.start_component(component_id)

        # Calculate resource usage
        start_memory = psutil.Process().memory_info().rss

        try:
            # Execute the function
            if asyncio.iscoroutinefunction(original_func):
                result = asyncio.run(original_func(*args, **kwargs))
            else:
                result = original_func(*args, **kwargs)

            end_memory = psutil.Process().memory_info().rss
            memory_used = max(0, end_memory - start_memory)

            # Extract token usage and calculate cost
            model_name = extract_model_name(args, kwargs, result)

            if 'stream' in kwargs:
                stream = kwargs['stream']
                if stream:
                    prompt_messages = kwargs['messages']
                    # Create response message for streaming case
                    response_message = {"role": "assistant", "content": result} if result else {"role": "assistant",
                                                                                                "content": ""}
                    token_usage = num_tokens_from_messages(model_name, prompt_messages, response_message)
                else:
                    token_usage = extract_token_usage(result)
            else:
                token_usage = extract_token_usage(result)
            cost = calculate_llm_cost(token_usage, model_name, self.model_costs)
            parameters = extract_parameters(kwargs)
            input_data = extract_input_data(args, kwargs, result)

            # End tracking network calls for this component
            self.end_component(component_id)

            name = self.current_llm_call_name.get()
            if name is None:
                name = original_func.__name__

            # Create LLM component
            llm_component = self.create_llm_component(
                component_id=component_id,
                hash_id=hash_id,
                name=name,
                llm_type=model_name,
                version=None,
                memory_used=memory_used,
                start_time=start_time,
                input_data=input_data,
                output_data=extract_llm_output(result),
                cost=cost,
                usage=token_usage,
                parameters=parameters,
            )
            self.llm_data = llm_component
            self.add_component(llm_component)

            return result

        except Exception as e:
            error_component = {
                "code": 500,
                "type": type(e).__name__,
                "message": str(e),
                "details": {},
            }

            # End tracking network calls for this component
            self.end_component(component_id)

            name = self.current_llm_call_name.get()
            if name is None:
                name = original_func.__name__

            end_memory = psutil.Process().memory_info().rss
            memory_used = max(0, end_memory - start_memory)

            llm_component = self.create_llm_component(
                component_id=component_id,
                hash_id=hash_id,
                name=name,
                llm_type="unknown",
                version=None,
                memory_used=memory_used,
                start_time=start_time,
                input_data=extract_input_data(args, kwargs, None),
                output_data=None,
                error=error_component,
            )
            self.llm_data = llm_component
            self.add_component(llm_component, is_error=True)

            raise

    def trace_llm(
            self,
            name: str = None,
            tags: List[str] = [],
            metadata: Dict[str, Any] = {},
            metrics: List[Dict[str, Any]] = [],
            feedback: Optional[Any] = None,
    ):

        start_memory = psutil.Process().memory_info().rss
        start_time = datetime.now().astimezone().isoformat()

        if name not in self.span_attributes_dict:
            self.span_attributes_dict[name] = SpanAttributes(name)
        if tags:
            self.span(name).add_tags(tags)
        if metadata:
            self.span(name).add_metadata(metadata)
        if metrics:
            if isinstance(metrics, dict):
                metrics = [metrics]
            try:
                for metric in metrics:
                    self.span(name).add_metrics(
                        name=metric["name"],
                        score=metric["score"],
                        reasoning=metric.get("reasoning", ""),
                        cost=metric.get("cost", None),
                        latency=metric.get("latency", None),
                        metadata=metric.get("metadata", {}),
                        config=metric.get("config", {}),
                    )
            except ValueError as e:
                logger.error(f"Validation Error: {e}")
            except Exception as e:
                logger.error(f"Error adding metric: {e}")

        if feedback:
            self.span(name).add_feedback(feedback)

        self.current_llm_call_name.set(name)

        def decorator(func):
            @functools.wraps(func)
            async def async_wrapper(*args, **kwargs):
                gt = kwargs.get("gt") if kwargs else None
                if gt is not None:
                    span = self.span(name)
                    span.add_gt(gt)
                self.current_llm_call_name.set(name)
                if not self.is_active:
                    return await func(*args, **kwargs)

                component_id = str(uuid.uuid4())
                parent_agent_id = self.current_agent_id.get()
                self.start_component(component_id)

                error_info = None
                result = None

                try:
                    result = await func(*args, **kwargs)
                    return result
                except Exception as e:
                    error_component = {
                        "type": type(e).__name__,
                        "message": str(e),
                        "traceback": traceback.format_exc(),
                        "timestamp": datetime.now().astimezone().isoformat(),
                    }

                    # End tracking network calls for this component
                    self.end_component(component_id)

                    end_memory = psutil.Process().memory_info().rss
                    memory_used = max(0, end_memory - start_memory)

                    llm_component = self.create_llm_component(
                        component_id=component_id,
                        hash_id=generate_unique_hash(func, args, kwargs),
                        name=name,
                        llm_type="unknown",
                        version=None,
                        memory_used=memory_used,
                        start_time=start_time,
                        input_data=extract_input_data(args, kwargs, None),
                        output_data=None,
                        error=error_component,
                    )
                    self.llm_data = llm_component
                    self.add_component(llm_component, is_error=True)

                    raise
                finally:

                    llm_component = self.llm_data
                    if (name is not None) or (name != ""):
                        llm_component["name"] = name

                    if name in self.span_attributes_dict:
                        span_gt = self.span_attributes_dict[name].gt
                        if span_gt is not None:
                            llm_component["data"]["gt"] = span_gt
                        span_context = self.span_attributes_dict[name].context
                        if span_context:
                            llm_component["data"]["context"] = span_context

                    if error_info:
                        llm_component["error"] = error_info["error"]

                    self.end_component(component_id)

                    # metrics
                    metrics = []
                    if name in self.span_attributes_dict:
                        raw_metrics = self.span_attributes_dict[name].metrics or []
                        for metric in raw_metrics:
                            base_metric_name = metric["name"]
                            counter = sum(1 for x in self.visited_metrics if x.startswith(base_metric_name))
                            metric_name = f'{base_metric_name}_{counter}' if counter > 0 else base_metric_name
                            self.visited_metrics.append(metric_name)
                            metric["name"] = metric_name
                            metrics.append(metric)
                    llm_component["metrics"] = metrics
                    if parent_agent_id:
                        children = self.agent_children.get()
                        children.append(llm_component)
                        self.agent_children.set(children)
                    else:
                        self.add_component(llm_component)

                    llm_component["interactions"] = self.component_user_interaction.get(
                        component_id, []
                    )
                    self.add_component(llm_component)

            @functools.wraps(func)
            def sync_wrapper(*args, **kwargs):
                gt = kwargs.get("gt") if kwargs else None
                if gt is not None:
                    span = self.span(name)
                    span.add_gt(gt)
                self.current_llm_call_name.set(name)
                if not self.is_active:
                    return func(*args, **kwargs)

                component_id = str(uuid.uuid4())
                parent_agent_id = self.current_agent_id.get()
                self.start_component(component_id)

                start_time = datetime.now().astimezone().isoformat()
                error_info = None
                result = None

                try:
                    result = func(*args, **kwargs)
                    return result
                except Exception as e:
                    error_component = {
                        "type": type(e).__name__,
                        "message": str(e),
                        "traceback": traceback.format_exc(),
                        "timestamp": datetime.now().astimezone().isoformat(),
                    }

                    # End tracking network calls for this component
                    self.end_component(component_id)

                    end_memory = psutil.Process().memory_info().rss
                    memory_used = max(0, end_memory - start_memory)

                    llm_component = self.create_llm_component(
                        component_id=component_id,
                        hash_id=generate_unique_hash(func, args, kwargs),
                        name=name,
                        llm_type="unknown",
                        version=None,
                        memory_used=memory_used,
                        start_time=start_time,
                        input_data=extract_input_data(args, kwargs, None),
                        output_data=None,
                        error=error_component,
                    )
                    self.llm_data = llm_component
                    self.add_component(llm_component, is_error=True)

                    raise
                finally:
                    llm_component = self.llm_data
                    if (name is not None) or (name != ""):
                        llm_component["name"] = name

                    if error_info:
                        llm_component["error"] = error_info["error"]

                    self.end_component(component_id)
                    metrics = []
                    if name in self.span_attributes_dict:
                        raw_metrics = self.span_attributes_dict[name].metrics or []
                        for metric in raw_metrics:
                            base_metric_name = metric["name"]
                            counter = sum(1 for x in self.visited_metrics if x.startswith(base_metric_name))
                            metric_name = f'{base_metric_name}_{counter}' if counter > 0 else base_metric_name
                            self.visited_metrics.append(metric_name)
                            metric["name"] = metric_name
                            metrics.append(metric)
                    llm_component["metrics"] = metrics
                    if parent_agent_id:
                        children = self.agent_children.get()
                        children.append(llm_component)
                        self.agent_children.set(children)
                    else:
                        self.add_component(llm_component)

                    llm_component["interactions"] = self.component_user_interaction.get(
                        component_id, []
                    )
                    self.add_component(llm_component)

            return async_wrapper if asyncio.iscoroutinefunction(func) else sync_wrapper

        return decorator

    def unpatch_llm_calls(self):
        # Remove all patches
        for obj, method_name, original_method in self.patches:
            try:
                setattr(obj, method_name, original_method)
            except Exception as e:
                print(f"Error unpatching {method_name}: {str(e)}")
        self.patches = []<|MERGE_RESOLUTION|>--- conflicted
+++ resolved
@@ -701,34 +701,11 @@
             elif isinstance(input_data,ChatResponse):
                 messages=input_data['content']
             else:
-# <<<<<<< HEAD
-#                     messages = input_data
-#             elif isinstance(input_data,ChatResponse):
-#                 messages=input_data['content']
-#             else:
-#                 return ""
-#             res=""
-            # try:
-            # res="\n".join(str(msg.get("content", "")).strip() for msg in messages if msg.get("content"))
-        # except Exception as e:
-        #     print("Exception occured for: ",e)
-        #     print("Input: ",input_data,"Meeage: ",messages)
-        #     # import sys
-        #     # sys.exit()
-# =======
                 return ""
             res=""
-<<<<<<< HEAD
             res="\n".join(msg.get("content", "").strip() for msg in messages if msg.get("content"))
         except Exception as e:
             res=str(input_data)
-=======
-            res="\n".join(str(msg.get("content", "")).strip() for msg in messages if msg.get("content"))
-            
-        except Exception as e:
-            res=str(messages)
-# >>>>>>> 08b5e3d7ab5485f2ae27d8057196f37a709e997e
->>>>>>> bdf1f238
         return res
 
     def process_content(content):
