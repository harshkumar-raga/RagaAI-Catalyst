--- conflicted
+++ resolved
@@ -724,13 +724,8 @@
 # =======
                 return ""
             res=""
-<<<<<<< HEAD
-            # try:
-            res="\n".join(str(msg.get("content", "")).strip() for msg in messages if msg.get("content"))
-=======
             res="\n".join(str(msg.get("content", "")).strip() for msg in messages if msg.get("content"))
             
->>>>>>> 6ba385ec
         except Exception as e:
             res=str(messages)
 # >>>>>>> 08b5e3d7ab5485f2ae27d8057196f37a709e997e
