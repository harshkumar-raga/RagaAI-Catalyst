from typing import Optional, Any, Dict, List
import asyncio
import psutil
import wrapt
import functools
import json
import os
import time
from datetime import datetime
import uuid
import contextvars
import traceback
import importlib
import sys
from litellm import model_cost
from llama_index.core.base.llms.types import ChatResponse

from .base import BaseTracer
from ..utils.llm_utils import (
    extract_model_name,
    extract_parameters,
    extract_token_usage,
    extract_input_data,
    calculate_llm_cost,
    sanitize_api_keys,
    sanitize_input,
    extract_llm_output,
    num_tokens_from_messages
)
from ..utils.unique_decorator import generate_unique_hash
from ..utils.file_name_tracker import TrackName
from ..utils.span_attributes import SpanAttributes
import logging

logger = logging.getLogger(__name__)
logging_level = (
    logger.setLevel(logging.DEBUG)
    if os.getenv("DEBUG")
    else logger.setLevel(logging.INFO)
)


class LLMTracerMixin:
    def __init__(self, *args, **kwargs):
        super().__init__(*args, **kwargs)
        self.file_tracker = TrackName()
        self.patches = []
        try:
            self.model_costs = model_cost
        except Exception as e:
            self.model_costs = {
                "default": {"input_cost_per_token": 0.0, "output_cost_per_token": 0.0}
            }
        self.MAX_PARAMETERS_TO_DISPLAY = 10
        self.current_llm_call_name = contextvars.ContextVar(
            "llm_call_name", default=None
        )
        self.component_network_calls = {}
        self.component_user_interaction = {}
        self.current_component_id = None
        self.total_tokens = 0
        self.total_cost = 0.0
        self.llm_data = {}

        self.auto_instrument_llm = False
        self.auto_instrument_user_interaction = False
        self.auto_instrument_file_io = False
        self.auto_instrument_network = False

    def check_package_available(self, package_name):
        """Check if a package is available in the environment"""
        try:
            importlib.import_module(package_name)
            return True
        except ImportError:
            return False

    def validate_openai_key(self):
        """Validate if OpenAI API key is available"""
        return bool(os.getenv("OPENAI_API_KEY"))

    def instrument_llm_calls(self):
        """Enable LLM instrumentation"""
        self.auto_instrument_llm = True
        # Check currently loaded modules
        if "vertexai" in sys.modules:
            self.patch_vertex_ai_methods(sys.modules["vertexai"])
        if "openai" in sys.modules and self.validate_openai_key():
            self.patch_openai_methods(sys.modules["openai"])
            self.patch_openai_beta_methods(sys.modules["openai"])
        if "litellm" in sys.modules:
            self.patch_litellm_methods(sys.modules["litellm"])
        if "anthropic" in sys.modules:
            self.patch_anthropic_methods(sys.modules["anthropic"])
        if "google.generativeai" in sys.modules:
            self.patch_google_genai_methods(sys.modules["google.generativeai"])
        if "langchain_google_vertexai" in sys.modules:
            self.patch_langchain_google_methods(sys.modules["langchain_google_vertexai"])
        if "langchain_google_genai" in sys.modules:
            self.patch_langchain_google_methods(sys.modules["langchain_google_genai"])

        if "langchain_openai" in sys.modules:
            self.patch_langchain_openai_methods(sys.modules["langchain_openai"])
        if "langchain_anthropic" in sys.modules:
            self.patch_langchain_anthropic_methods(sys.modules["langchain_anthropic"])

        if "llama_index" in sys.modules:
            self.patch_llama_index_methods(sys.modules["llama_index"])

        # Register hooks for future imports with availability checks
        if self.check_package_available("vertexai"):
            wrapt.register_post_import_hook(self.patch_vertex_ai_methods, "vertexai")
            wrapt.register_post_import_hook(
                self.patch_vertex_ai_methods, "vertexai.generative_models"
            )
<<<<<<< HEAD
        
        wrapt.register_post_import_hook(self.patch_openai_methods, "openai")
        wrapt.register_post_import_hook(self.patch_openai_beta_methods, "openai")
        
=======

        if self.check_package_available("openai") and self.validate_openai_key():
            wrapt.register_post_import_hook(self.patch_openai_methods, "openai")
            wrapt.register_post_import_hook(self.patch_openai_beta_methods, "openai")

>>>>>>> 36b7d863
        if self.check_package_available("litellm"):
            wrapt.register_post_import_hook(self.patch_litellm_methods, "litellm")

        if self.check_package_available("anthropic"):
            wrapt.register_post_import_hook(self.patch_anthropic_methods, "anthropic")

        if self.check_package_available("google.generativeai"):
            wrapt.register_post_import_hook(
                self.patch_google_genai_methods, "google.generativeai"
            )

        # Add hooks for LangChain integrations with availability checks
        if self.check_package_available("langchain_google_vertexai"):
            wrapt.register_post_import_hook(
                self.patch_langchain_google_methods, "langchain_google_vertexai"
            )


        # Add hooks for llama-index
        wrapt.register_post_import_hook(self.patch_llama_index_methods, "llama_index")
        
        if self.check_package_available("langchain_google_genai"):
            wrapt.register_post_import_hook(
                self.patch_langchain_google_methods, "langchain_google_genai"
            )

        if self.check_package_available("langchain_openai"):
            wrapt.register_post_import_hook(
                self.patch_langchain_openai_methods, "langchain_openai"
            )
        if self.check_package_available("langchain_anthropic"):
            wrapt.register_post_import_hook(
                self.patch_langchain_anthropic_methods, "langchain_anthropic"
            )

    def instrument_user_interaction_calls(self):
        """Enable user interaction instrumentation for LLM calls"""
        self.auto_instrument_user_interaction = True

    def instrument_network_calls(self):
        """Enable network instrumentation for LLM calls"""
        self.auto_instrument_network = True

    def instrument_file_io_calls(self):
        """Enable file IO instrumentation for LLM calls"""
        self.auto_instrument_file_io = True

    def patch_llama_index_methods(self, module):
        """Patch llama-index LLM methods"""
        try:
            # Handle OpenAI LLM from llama-index
            if hasattr(module, "llms"):
                # OpenAI
                if hasattr(module.llms, "openai"):
                    openai_module = module.llms.openai
                    if hasattr(openai_module, "OpenAI"):
                        llm_class = getattr(openai_module, "OpenAI")
                        self.wrap_method(llm_class, "complete")
                        self.wrap_method(llm_class, "acomplete")
                        self.wrap_method(llm_class, "chat")
                        self.wrap_method(llm_class, "achat")
                        self.wrap_method(llm_class, "stream_chat")
                        # self.wrap_method(llm_class, "stream_achat")
                        self.wrap_method(llm_class, "stream_complete")
                        # self.wrap_method(llm_class, "stream_acomplete")

                # Anthropic
                if hasattr(module.llms, "anthropic"):
                    anthropic_module = module.llms.anthropic
                    if hasattr(anthropic_module, "Anthropic"):
                        llm_class = getattr(anthropic_module, "Anthropic")
                        self.wrap_method(llm_class, "complete")
                        self.wrap_method(llm_class, "acomplete")
                        self.wrap_method(llm_class, "chat")
                        self.wrap_method(llm_class, "achat")
                        self.wrap_method(llm_class, "stream_chat")
                        # self.wrap_method(llm_class, "stream_achat")

                # Azure OpenAI
                if hasattr(module.llms, "azure_openai"):
                    azure_module = module.llms.azure_openai
                    if hasattr(azure_module, "AzureOpenAI"):
                        llm_class = getattr(azure_module, "AzureOpenAI")
                        self.wrap_method(llm_class, "complete")
                        self.wrap_method(llm_class, "acomplete")
                        self.wrap_method(llm_class, "chat")
                        self.wrap_method(llm_class, "achat")
                        self.wrap_method(llm_class, "stream_chat")
                        # self.wrap_method(llm_class, "stream_achat")

                # LiteLLM
                if hasattr(module.llms, "litellm"):
                    litellm_module = module.llms.litellm
                    if hasattr(litellm_module, "LiteLLM"):
                        llm_class = getattr(litellm_module, "LiteLLM")
                        self.wrap_method(llm_class, "complete")
                        self.wrap_method(llm_class, "acomplete")
                        self.wrap_method(llm_class, "chat")
                        self.wrap_method(llm_class, "achat")

                # Vertex AI
                if hasattr(module.llms, "vertex"):
                    vertex_module = module.llms.vertex
                    if hasattr(vertex_module, "Vertex"):
                        llm_class = getattr(vertex_module, "Vertex")
                        self.wrap_method(llm_class, "complete")
                        self.wrap_method(llm_class, "acomplete")
                        self.wrap_method(llm_class, "chat")
                        self.wrap_method(llm_class, "achat")

                # Gemini
                if hasattr(module.llms, "gemini"):
                    gemini_module = module.llms.gemini
                    if hasattr(gemini_module, "Gemini"):
                        llm_class = getattr(gemini_module, "Gemini")
                        self.wrap_method(llm_class, "complete")
                        self.wrap_method(llm_class, "acomplete")
                        self.wrap_method(llm_class, "chat")
                        self.wrap_method(llm_class, "achat")

        except Exception as e:
            # Log the error but continue execution
            print(f"Warning: Failed to patch llama-index methods: {str(e)}")

    def patch_openai_methods(self, module):
        try:
            if hasattr(module, "OpenAI"):
                import openai
                client_class = openai.OpenAI()
                if hasattr(client_class.chat.completions, "create"):
                    self.wrap_openai_client_methods(client_class.chat.completions, "create")
            if hasattr(module, "AsyncOpenAI"):
                import openai
                async_client_class = openai.AsyncOpenAI()
                if hasattr(async_client_class.chat.completions, "create"):
                    self.wrap_openai_client_methods(async_client_class.chat.completions, "create")
        except Exception as e:
            # Log the error but continue execution
            print(f"Warning: Failed to patch OpenAI methods: {str(e)}")

    def patch_langchain_openai_methods(self, module):
        try:
            if hasattr(module, 'ChatOpenAI'):
                client_class = getattr(module, "ChatOpenAI")

                if hasattr(client_class, "invoke"):
                    self.wrap_langchain_openai_method(client_class, f"{client_class.__name__}.invoke")
                elif hasattr(client_class, "run"):
                    self.wrap_langchain_openai_method(client_class, f"{client_class.__name__}.run")
            if hasattr(module, 'AsyncChatOpenAI'):
                if hasattr(client_class, "ainvoke"):
                    self.wrap_langchain_openai_method(client_class, f"{client_class.__name__}.ainvoke")
                elif hasattr(client_class, "arun"):
                    self.wrap_langchain_openai_method(client_class, f"{client_class.__name__}.arun")
        except Exception as e:
            # Log the error but continue execution
            print(f"Warning: Failed to patch OpenAI methods: {str(e)}")

    def patch_langchain_anthropic_methods(self, module):
        try:
            if hasattr(module, 'ChatAnthropic'):
                client_class = getattr(module, "ChatAnthropic")
                if hasattr(client_class, "invoke"):
                    self.wrap_langchain_anthropic_method(client_class, f"{client_class.__name__}.invoke")
                if hasattr(client_class, "ainvoke"):
                    self.wrap_langchain_anthropic_method(client_class, f"{client_class.__name__}.ainvoke")
            if hasattr(module, 'AsyncChatAnthropic'):
                async_client_class = getattr(module, "AsyncChatAnthropic")
                if hasattr(async_client_class, "ainvoke"):
                    self.wrap_langchain_anthropic_method(async_client_class, f"{async_client_class.__name__}.ainvoke")
                if hasattr(async_client_class, "arun"):
                    self.wrap_langchain_anthropic_method(async_client_class, f"{async_client_class.__name__}.arun")
        except Exception as e:
            # Log the error but continue execution
            print(f"Warning: Failed to patch Anthropic methods: {str(e)}")

    def patch_openai_beta_methods(self, openai_module):
        """
        Patch the new openai.beta endpoints (threads, runs, messages, etc.)
        so that calls like openai.beta.threads.create(...) or
        openai.beta.threads.runs.create(...) are automatically traced.
        """
        # Make sure openai_module has a 'beta' attribute
        openai_module.api_type = "openai"
        if not hasattr(openai_module, "beta"):
            return

        beta_module = openai_module.beta

        # Patch openai.beta.threads
        import openai
        openai.api_type = "openai"
        if hasattr(beta_module, "threads"):
            threads_obj = beta_module.threads
            # Patch top-level methods on openai.beta.threads
            for method_name in ["create", "list"]:
                if hasattr(threads_obj, method_name):
                    self.wrap_method(threads_obj, method_name)

            # Patch the nested objects: messages, runs
            if hasattr(threads_obj, "messages"):
                messages_obj = threads_obj.messages
                for method_name in ["create", "list"]:
                    if hasattr(messages_obj, method_name):
                        self.wrap_method(messages_obj, method_name)

            if hasattr(threads_obj, "runs"):
                runs_obj = threads_obj.runs
                for method_name in ["create", "retrieve", "list"]:
                    if hasattr(runs_obj, method_name):
                        self.wrap_method(runs_obj, method_name)

    def patch_anthropic_methods(self, module):
        if hasattr(module, "Anthropic"):
            client_class = getattr(module, "Anthropic")
            self.wrap_anthropic_client_methods(client_class)

    def patch_google_genai_methods(self, module):
        # Patch direct Google GenerativeAI usage
        if hasattr(module, "GenerativeModel"):
            model_class = getattr(module, "GenerativeModel")
            self.wrap_genai_model_methods(model_class)

        # Patch LangChain integration
        if hasattr(module, "ChatGoogleGenerativeAI"):
            chat_class = getattr(module, "ChatGoogleGenerativeAI")
            # Wrap invoke method to capture messages
            original_invoke = chat_class.invoke

            def patched_invoke(self, messages, *args, **kwargs):
                # Store messages in the instance for later use
                self._last_messages = messages
                return original_invoke(self, messages, *args, **kwargs)

            chat_class.invoke = patched_invoke

            # LangChain v0.2+ uses invoke/ainvoke
            self.wrap_method(chat_class, "_generate")
            if hasattr(chat_class, "_agenerate"):
                self.wrap_method(chat_class, "_agenerate")
            # Fallback for completion methods
            if hasattr(chat_class, "complete"):
                self.wrap_method(chat_class, "complete")
            if hasattr(chat_class, "acomplete"):
                self.wrap_method(chat_class, "acomplete")

    def patch_vertex_ai_methods(self, module):
        # Patch the GenerativeModel class
        if hasattr(module, "generative_models"):
            gen_models = getattr(module, "generative_models")
            if hasattr(gen_models, "GenerativeModel"):
                model_class = getattr(gen_models, "GenerativeModel")
                self.wrap_vertex_model_methods(model_class)

        # Also patch the class directly if available
        if hasattr(module, "GenerativeModel"):
            model_class = getattr(module, "GenerativeModel")
            self.wrap_vertex_model_methods(model_class)

    def wrap_vertex_model_methods(self, model_class):
        # Patch both sync and async methods
        self.wrap_method(model_class, "generate_content")
        if hasattr(model_class, "generate_content_async"):
            self.wrap_method(model_class, "generate_content_async")

    def patch_litellm_methods(self, module):
        self.wrap_method(module, "completion")
        self.wrap_method(module, "acompletion")

    def patch_langchain_google_methods(self, module):
        """Patch LangChain's Google integration methods"""
        if hasattr(module, "ChatVertexAI"):
            chat_class = getattr(module, "ChatVertexAI")
            # LangChain v0.2+ uses invoke/ainvoke
            self.wrap_method(chat_class, "_generate")
            if hasattr(chat_class, "_agenerate"):
                self.wrap_method(chat_class, "_agenerate")
            # Fallback for completion methods
            if hasattr(chat_class, "complete"):
                self.wrap_method(chat_class, "complete")
            if hasattr(chat_class, "acomplete"):
                self.wrap_method(chat_class, "acomplete")

        if hasattr(module, "ChatGoogleGenerativeAI"):
            chat_class = getattr(module, "ChatGoogleGenerativeAI")
            # LangChain v0.2+ uses invoke/ainvoke
            self.wrap_method(chat_class, "_generate")
            if hasattr(chat_class, "_agenerate"):
                self.wrap_method(chat_class, "_agenerate")
            # Fallback for completion methods
            if hasattr(chat_class, "complete"):
                self.wrap_method(chat_class, "complete")
            if hasattr(chat_class, "acomplete"):
                self.wrap_method(chat_class, "acomplete")

    def wrap_openai_client_methods(self, client_class, method_name):
        original_init = getattr(client_class, method_name)

        @functools.wraps(original_init)
        def patched_init(*args, **kwargs):
            # Check if this is AsyncOpenAI or OpenAI
            is_async = "AsyncOpenAI" in client_class.__name__
            
            if is_async:
                # Patch async methods for AsyncOpenAI
<<<<<<< HEAD
                return self.trace_llm_call(
                    original_init, *args, **kwargs
                )
            else:
                # Patch sync methods for OpenAI
                return self.trace_llm_call_sync(
                    original_init, *args, **kwargs
                )
        setattr(client_class, method_name, patched_init)
        
=======
                if hasattr(client_self.chat.completions, "create"):
                    original_create = client_self.chat.completions.create

                    @functools.wraps(original_create)
                    async def wrapped_create(*args, **kwargs):
                        return await self.trace_llm_call(
                            original_create, *args, **kwargs
                        )

                    client_self.chat.completions.create = wrapped_create
            else:
                # Patch sync methods for OpenAI
                if hasattr(client_self.chat.completions, "create"):
                    original_create = client_self.chat.completions.create

                    @functools.wraps(original_create)
                    def wrapped_create(*args, **kwargs):
                        return self.trace_llm_call_sync(
                            original_create, *args, **kwargs
                        )

                    client_self.chat.completions.create = wrapped_create

        setattr(client_class, "__init__", patched_init)

>>>>>>> 36b7d863
    def wrap_langchain_openai_method(self, client_class, method_name):
        method = method_name.split(".")[-1]
        original_init = getattr(client_class, method)

        @functools.wraps(original_init)
        def patched_init(*args, **kwargs):
            # Check if this is AsyncOpenAI or OpenAI
            is_async = "AsyncChatOpenAI" in client_class.__name__

            if is_async:
                return self.trace_llm_call(original_init, *args, **kwargs)
            else:
                return self.trace_llm_call_sync(original_init, *args, **kwargs)

        setattr(client_class, method, patched_init)

    def wrap_langchain_anthropic_method(self, client_class, method_name):
        original_init = getattr(client_class, method_name)

        @functools.wraps(original_init)
        def patched_init(*args, **kwargs):
            is_async = "AsyncChatAnthropic" in client_class.__name__

            if is_async:
                return self.trace_llm_call(original_init, *args, **kwargs)
            else:
                return self.trace_llm_call_sync(original_init, *args, **kwargs)

        setattr(client_class, method_name, patched_init)

    def wrap_anthropic_client_methods(self, client_class):
        original_init = client_class.__init__

        @functools.wraps(original_init)
        def patched_init(client_self, *args, **kwargs):
            original_init(client_self, *args, **kwargs)
            self.wrap_method(client_self.messages, "create")
            if hasattr(client_self.messages, "acreate"):
                self.wrap_method(client_self.messages, "acreate")

        setattr(client_class, "__init__", patched_init)

    def wrap_genai_model_methods(self, model_class):
        original_init = model_class.__init__

        @functools.wraps(original_init)
        def patched_init(model_self, *args, **kwargs):
            original_init(model_self, *args, **kwargs)
            self.wrap_method(model_self, "generate_content")
            if hasattr(model_self, "generate_content_async"):
                self.wrap_method(model_self, "generate_content_async")

        setattr(model_class, "__init__", patched_init)

    def wrap_method(self, obj, method_name):
        """
        Wrap a method with tracing functionality.
        Works for both class methods and instance methods.
        """
        # If obj is a class, we need to patch both the class and any existing instances
        if isinstance(obj, type):
            # Store the original class method
            original_method = getattr(obj, method_name)

            @wrapt.decorator
            def wrapper(wrapped, instance, args, kwargs):
                if asyncio.iscoroutinefunction(wrapped):
                    return self.trace_llm_call(wrapped, *args, **kwargs)
                return self.trace_llm_call_sync(wrapped, *args, **kwargs)

            # Wrap the class method
            wrapped_method = wrapper(original_method)
            setattr(obj, method_name, wrapped_method)
            self.patches.append((obj, method_name, original_method))

        else:
            # For instance methods
            original_method = getattr(obj, method_name)

            @wrapt.decorator
            def wrapper(wrapped, instance, args, kwargs):
                if asyncio.iscoroutinefunction(wrapped):
                    return self.trace_llm_call(wrapped, *args, **kwargs)
                return self.trace_llm_call_sync(wrapped, *args, **kwargs)

            wrapped_method = wrapper(original_method)
            setattr(obj, method_name, wrapped_method)
            self.patches.append((obj, method_name, original_method))

    def create_llm_component(
            self,
            component_id,
            hash_id,
            name,
            llm_type,
            version,
            memory_used,
            start_time,
            input_data,
            output_data,
            cost={},
            usage={},
            error=None,
            parameters={},
    ):
        # Update total metrics
        self.total_tokens += usage.get("total_tokens", 0)
        self.total_cost += cost.get("total_cost", 0)

        network_calls = []
        if self.auto_instrument_network:
            network_calls = self.component_network_calls.get(component_id, [])

        interactions = []
        if self.auto_instrument_user_interaction:
            input_output_interactions = []
            for interaction in self.component_user_interaction.get(component_id, []):
                if interaction["interaction_type"] in ["input", "output"]:
                    input_output_interactions.append(interaction)
            interactions.extend(input_output_interactions)
        if self.auto_instrument_file_io:
            file_io_interactions = []
            for interaction in self.component_user_interaction.get(component_id, []):
                if interaction["interaction_type"] in ["file_read", "file_write"]:
                    file_io_interactions.append(interaction)
            interactions.extend(file_io_interactions)

        parameters_to_display = {}
        if "run_manager" in parameters:
            parameters_obj = parameters["run_manager"]
            if hasattr(parameters_obj, "metadata"):
                metadata = parameters_obj.metadata
                # parameters = {'metadata': metadata}
                parameters_to_display.update(metadata)

        # Add only those keys in parameters that are single values and not objects, dict or list
        for key, value in parameters.items():
            if isinstance(value, (str, int, float, bool)):
                parameters_to_display[key] = value

        # Limit the number of parameters to display
        parameters_to_display = dict(
            list(parameters_to_display.items())[: self.MAX_PARAMETERS_TO_DISPLAY]
        )

        # Set the Context and GT
        span_gt = None
        span_context = None
        if name in self.span_attributes_dict:
            span_gt = self.span_attributes_dict[name].gt
            span_context = self.span_attributes_dict[name].context

            logger.debug(f"span context {span_context}, span_gt {span_gt}")

        # Tags
        tags = []
        if name in self.span_attributes_dict:
            tags = self.span_attributes_dict[name].tags or []

        # Get End Time
        end_time = datetime.now().astimezone().isoformat()

        # Metrics
        metrics = []
        if name in self.span_attributes_dict:
            raw_metrics = self.span_attributes_dict[name].metrics or []
            for metric in raw_metrics:
                base_metric_name = metric["name"]
                counter = sum(1 for x in self.visited_metrics if x.startswith(base_metric_name))
                metric_name = f'{base_metric_name}_{counter}' if counter > 0 else base_metric_name
                self.visited_metrics.append(metric_name)
                metric["name"] = metric_name
                metrics.append(metric)

        # TODO TO check i/p and o/p is according or not
        input = input_data["args"] if hasattr(input_data, "args") else input_data
        output = output_data.output_response if output_data else None
        #print("Prompt input:",input)
        prompt = self.convert_to_content(input)
        #print("Prompt Output: ",prompt)
        #print("Response input: ",output)
        response = self.convert_to_content(output)
        #print("Response output: ",response)

        # TODO: Execute & Add the User requested metrics here
        formatted_metrics = BaseTracer.get_formatted_metric(self.span_attributes_dict, self.project_id, name, prompt, span_context, response, span_gt)
        if formatted_metrics:
            for formatted_metric in formatted_metrics:
                metrics.append(formatted_metric)

        component = {
            "id": component_id,
            "hash_id": hash_id,
            "source_hash_id": None,
            "type": "llm",
            "name": name,
            "start_time": start_time,
            "end_time": end_time,
            "error": error,
            "parent_id": self.current_agent_id.get(),
            "info": {
                "model": llm_type,
                "version": version,
                "memory_used": memory_used,
                "cost": cost,
                "tokens": usage,
                "tags": tags,
                **parameters_to_display,
            },
            "extra_info": parameters,
            "data": {
                "input": input,
                "output": output,
                "memory_used": memory_used,
            },
            "metrics": metrics,
            "network_calls": network_calls,
            "interactions": interactions,
        }

        # Assign context and gt if available
        component["data"]["gt"] = span_gt
        component["data"]["context"] = span_context

        # Reset the SpanAttributes context variable
        self.span_attributes_dict[name] = SpanAttributes(name)

        return component

    # def convert_to_content(self, input_data):
    #     if isinstance(input_data, dict):
    #         messages = input_data.get("kwargs", {}).get("messages", [])
    #     elif isinstance(input_data, list):
    #         messages = input_data
    #     else:
    #         return ""
        # return "\n".join(process_content(msg.get("content", "")) for msg in messages if msg.get("content"))
  
    def convert_to_content(self, input_data):
        if isinstance(input_data, dict):
            messages = input_data.get("kwargs", {}).get("messages", [])
        elif isinstance(input_data, list):
            if len(input_data)>0 and isinstance(input_data[0]['content'],ChatResponse):
                extracted_messages = []

                for item in input_data:
                    chat_response = item.get('content')
                    if hasattr(chat_response, 'message') and hasattr(chat_response.message, 'blocks'):
                        for block in chat_response.message.blocks:
                            if hasattr(block, 'text'):
                                extracted_messages.append(block.text)
                messages=extracted_messages
                if isinstance(messages,list):
                    return "\n".join(messages)
                
                #messages=[msg["content"] for msg in input_data if isinstance(msg, dict) and "content" in msg]
                #messages = [msg["content"].message for msg in input_data if isinstance(msg, dict) and "content" in msg and isinstance(msg["content"], ChatResponse)]
            else:
                messages = input_data
        elif isinstance(input_data,ChatResponse):
            messages=input_data['content']
        else:
            return ""
        res=""
        # try:
        res="\n".join(msg.get("content", "").strip() for msg in messages if msg.get("content"))
        # except Exception as e:
        #     print("Exception occured for: ",e)
        #     print("Input: ",input_data,"Meeage: ",messages)
        #     # import sys
        #     # sys.exit()
        return res

    def process_content(content):
        if isinstance(content, str):
            return content.strip()
        elif isinstance(content, list):
            # Handle list of content blocks
            text_parts = []
            for block in content:
                if hasattr(block, 'text'):
                    # Handle TextBlock-like objects
                    text_parts.append(block.text.strip())
                elif isinstance(block, dict) and 'text' in block:
                    # Handle dictionary with text field
                    text_parts.append(block['text'].strip())
            return " ".join(text_parts)
        elif isinstance(content, dict):
            # Handle dictionary content
            return content.get('text', '').strip()
        return ""

    
    def start_component(self, component_id):
        """Start tracking network calls for a component"""
        self.component_network_calls[component_id] = []
        self.current_component_id = component_id

    def end_component(self, component_id):
        """Stop tracking network calls for a component"""
        self.current_component_id = None

    async def trace_llm_call(self, original_func, *args, **kwargs):
        """Trace an LLM API call"""
        if not self.is_active:
            return await original_func(*args, **kwargs)

        if not self.auto_instrument_llm:
            return await original_func(*args, **kwargs)

        start_time = datetime.now().astimezone().isoformat()
        start_memory = psutil.Process().memory_info().rss
        component_id = str(uuid.uuid4())
        hash_id = generate_unique_hash(original_func, args, kwargs)

        # Start tracking network calls for this component
        self.start_component(component_id)

        try:
            # Execute the LLM call
            result = await original_func(*args, **kwargs)

            # Calculate resource usage
            end_memory = psutil.Process().memory_info().rss
            memory_used = max(0, end_memory - start_memory)

            # Extract token usage and calculate cost
            model_name = extract_model_name(args, kwargs, result)
            if 'stream' in kwargs:
                stream = kwargs['stream']
                if stream:
                    prompt_messages = kwargs['messages']
                    # Create response message for streaming case
                    response_message = {"role": "assistant", "content": result} if result else {"role": "assistant",
                                                                                                "content": ""}
                    token_usage = num_tokens_from_messages(model_name, prompt_messages, response_message)
                else:
                    token_usage = extract_token_usage(result)
            else:
                token_usage = extract_token_usage(result)
            cost = calculate_llm_cost(token_usage, model_name, self.model_costs)
            parameters = extract_parameters(kwargs)
            input_data = extract_input_data(args, kwargs, result)

            # End tracking network calls for this component
            self.end_component(component_id)

            name = self.current_llm_call_name.get()
            if name is None:
                name = original_func.__name__

            # Create LLM component
            llm_component = self.create_llm_component(
                component_id=component_id,
                hash_id=hash_id,
                name=name,
                llm_type=model_name,
                version=None,
                memory_used=memory_used,
                start_time=start_time,
                input_data=input_data,
                output_data=extract_llm_output(result),
                cost=cost,
                usage=token_usage,
                parameters=parameters,
            )

            self.add_component(llm_component)
            self.llm_data = llm_component

            return result

        except Exception as e:
            error_component = {
                "code": 500,
                "type": type(e).__name__,
                "message": str(e),
                "details": {},
            }

            # End tracking network calls for this component
            self.end_component(component_id)

            name = self.current_llm_call_name.get()
            if name is None:
                name = original_func.__name__

            llm_component = self.create_llm_component(
                component_id=component_id,
                hash_id=hash_id,
                name=name,
                llm_type="unknown",
                version=None,
                memory_used=0,
                start_time=start_time,
                input_data=extract_input_data(args, kwargs, None),
                output_data=None,
                error=error_component,
            )

            self.add_component(llm_component)

            raise

    def trace_llm_call_sync(self, original_func, *args, **kwargs):
        """Sync version of trace_llm_call"""
        if not self.is_active:
            if asyncio.iscoroutinefunction(original_func):
                return asyncio.run(original_func(*args, **kwargs))
            return original_func(*args, **kwargs)

        if not self.auto_instrument_llm:
            return original_func(*args, **kwargs)

        start_time = datetime.now().astimezone().isoformat()
        component_id = str(uuid.uuid4())
        hash_id = generate_unique_hash(original_func, args, kwargs)

        # Start tracking network calls for this component
        self.start_component(component_id)

        # Calculate resource usage
        start_memory = psutil.Process().memory_info().rss

        try:
            # Execute the function
            if asyncio.iscoroutinefunction(original_func):
                result = asyncio.run(original_func(*args, **kwargs))
            else:
                result = original_func(*args, **kwargs)

            end_memory = psutil.Process().memory_info().rss
            memory_used = max(0, end_memory - start_memory)

            # Extract token usage and calculate cost
            model_name = extract_model_name(args, kwargs, result)

            if 'stream' in kwargs:
                stream = kwargs['stream']
                if stream:
                    prompt_messages = kwargs['messages']
                    # Create response message for streaming case
                    response_message = {"role": "assistant", "content": result} if result else {"role": "assistant",
                                                                                                "content": ""}
                    token_usage = num_tokens_from_messages(model_name, prompt_messages, response_message)
                else:
                    token_usage = extract_token_usage(result)
            else:
                token_usage = extract_token_usage(result)
            cost = calculate_llm_cost(token_usage, model_name, self.model_costs)
            parameters = extract_parameters(kwargs)
            input_data = extract_input_data(args, kwargs, result)

            # End tracking network calls for this component
            self.end_component(component_id)

            name = self.current_llm_call_name.get()
            if name is None:
                name = original_func.__name__

            # Create LLM component
            llm_component = self.create_llm_component(
                component_id=component_id,
                hash_id=hash_id,
                name=name,
                llm_type=model_name,
                version=None,
                memory_used=memory_used,
                start_time=start_time,
                input_data=input_data,
                output_data=extract_llm_output(result),
                cost=cost,
                usage=token_usage,
                parameters=parameters,
            )
            self.llm_data = llm_component
            self.add_component(llm_component)

            return result

        except Exception as e:
            error_component = {
                "code": 500,
                "type": type(e).__name__,
                "message": str(e),
                "details": {},
            }

            # End tracking network calls for this component
            self.end_component(component_id)

            name = self.current_llm_call_name.get()
            if name is None:
                name = original_func.__name__

            end_memory = psutil.Process().memory_info().rss
            memory_used = max(0, end_memory - start_memory)

            llm_component = self.create_llm_component(
                component_id=component_id,
                hash_id=hash_id,
                name=name,
                llm_type="unknown",
                version=None,
                memory_used=memory_used,
                start_time=start_time,
                input_data=extract_input_data(args, kwargs, None),
                output_data=None,
                error=error_component,
            )
            self.llm_data = llm_component
            self.add_component(llm_component, is_error=True)

            raise

    def trace_llm(
            self,
            name: str = None,
            tags: List[str] = [],
            metadata: Dict[str, Any] = {},
            metrics: List[Dict[str, Any]] = [],
            feedback: Optional[Any] = None,
    ):
        if name not in self.span_attributes_dict:
            self.span_attributes_dict[name] = SpanAttributes(name)
        if tags:
            self.span(name).add_tags(tags)
        if metadata:
            self.span(name).add_metadata(metadata)
        if metrics:
            if isinstance(metrics, dict):
                metrics = [metrics]
            try:
                for metric in metrics:
                    self.span(name).add_metrics(
                        name=metric["name"],
                        score=metric["score"],
                        reasoning=metric.get("reasoning", ""),
                        cost=metric.get("cost", None),
                        latency=metric.get("latency", None),
                        metadata=metric.get("metadata", {}),
                        config=metric.get("config", {}),
                    )
            except ValueError as e:
                logger.error(f"Validation Error: {e}")
            except Exception as e:
                logger.error(f"Error adding metric: {e}")

        if feedback:
            self.span(name).add_feedback(feedback)

        self.current_llm_call_name.set(name)

        def decorator(func):
            @self.file_tracker.trace_decorator
            @functools.wraps(func)
            async def async_wrapper(*args, **kwargs):
                gt = kwargs.get("gt") if kwargs else None
                if gt is not None:
                    span = self.span(name)
                    span.add_gt(gt)
                self.current_llm_call_name.set(name)
                if not self.is_active:
                    return await func(*args, **kwargs)

                component_id = str(uuid.uuid4())
                parent_agent_id = self.current_agent_id.get()
                self.start_component(component_id)

                error_info = None
                result = None

                try:
                    result = await func(*args, **kwargs)
                    return result
                except Exception as e:
                    error_info = {
                        "error": {
                            "type": type(e).__name__,
                            "message": str(e),
                            "traceback": traceback.format_exc(),
                            "timestamp": datetime.now().astimezone().isoformat(),
                        }
                    }
                    raise
                finally:

                    llm_component = self.llm_data
                    if (name is not None) or (name != ""):
                        llm_component["name"] = name

                    if name in self.span_attributes_dict:
                        span_gt = self.span_attributes_dict[name].gt
                        if span_gt is not None:
                            llm_component["data"]["gt"] = span_gt
                        span_context = self.span_attributes_dict[name].context
                        if span_context:
                            llm_component["data"]["context"] = span_context

                    if error_info:
                        llm_component["error"] = error_info["error"]

                    self.end_component(component_id)

                    # metrics
                    metrics = []
                    if name in self.span_attributes_dict:
                        raw_metrics = self.span_attributes_dict[name].metrics or []
                        for metric in raw_metrics:
                            base_metric_name = metric["name"]
                            counter = sum(1 for x in self.visited_metrics if x.startswith(base_metric_name))
                            metric_name = f'{base_metric_name}_{counter}' if counter > 0 else base_metric_name
                            self.visited_metrics.append(metric_name)
                            metric["name"] = metric_name
                            metrics.append(metric)
                    llm_component["metrics"] = metrics
                    if parent_agent_id:
                        children = self.agent_children.get()
                        children.append(llm_component)
                        self.agent_children.set(children)
                    else:
                        self.add_component(llm_component)

                    llm_component["interactions"] = self.component_user_interaction.get(
                        component_id, []
                    )
                    self.add_component(llm_component)

            @self.file_tracker.trace_decorator
            @functools.wraps(func)
            def sync_wrapper(*args, **kwargs):
                gt = kwargs.get("gt") if kwargs else None
                if gt is not None:
                    span = self.span(name)
                    span.add_gt(gt)
                self.current_llm_call_name.set(name)
                if not self.is_active:
                    return func(*args, **kwargs)

                component_id = str(uuid.uuid4())
                parent_agent_id = self.current_agent_id.get()
                self.start_component(component_id)

                start_time = datetime.now().astimezone().isoformat()
                error_info = None
                result = None

                try:
                    result = func(*args, **kwargs)
                    return result
                except Exception as e:
                    error_info = {
                        "error": {
                            "type": type(e).__name__,
                            "message": str(e),
                            "traceback": traceback.format_exc(),
                            "timestamp": datetime.now().astimezone().isoformat(),
                        }
                    }
                    raise
                finally:
                    llm_component = self.llm_data
                    if (name is not None) or (name != ""):
                        llm_component["name"] = name

                    if error_info:
                        llm_component["error"] = error_info["error"]

                    self.end_component(component_id)
                    metrics = []
                    if name in self.span_attributes_dict:
                        raw_metrics = self.span_attributes_dict[name].metrics or []
                        for metric in raw_metrics:
                            base_metric_name = metric["name"]
                            counter = sum(1 for x in self.visited_metrics if x.startswith(base_metric_name))
                            metric_name = f'{base_metric_name}_{counter}' if counter > 0 else base_metric_name
                            self.visited_metrics.append(metric_name)
                            metric["name"] = metric_name
                            metrics.append(metric)
                    llm_component["metrics"] = metrics
                    if parent_agent_id:
                        children = self.agent_children.get()
                        children.append(llm_component)
                        self.agent_children.set(children)
                    else:
                        self.add_component(llm_component)

                    llm_component["interactions"] = self.component_user_interaction.get(
                        component_id, []
                    )
                    self.add_component(llm_component)

            return async_wrapper if asyncio.iscoroutinefunction(func) else sync_wrapper

        return decorator

    def unpatch_llm_calls(self):
        # Remove all patches
        for obj, method_name, original_method in self.patches:
            try:
                setattr(obj, method_name, original_method)
            except Exception as e:
                print(f"Error unpatching {method_name}: {str(e)}")
        self.patches = []<|MERGE_RESOLUTION|>--- conflicted
+++ resolved
@@ -113,18 +113,10 @@
             wrapt.register_post_import_hook(
                 self.patch_vertex_ai_methods, "vertexai.generative_models"
             )
-<<<<<<< HEAD
         
         wrapt.register_post_import_hook(self.patch_openai_methods, "openai")
         wrapt.register_post_import_hook(self.patch_openai_beta_methods, "openai")
         
-=======
-
-        if self.check_package_available("openai") and self.validate_openai_key():
-            wrapt.register_post_import_hook(self.patch_openai_methods, "openai")
-            wrapt.register_post_import_hook(self.patch_openai_beta_methods, "openai")
-
->>>>>>> 36b7d863
         if self.check_package_available("litellm"):
             wrapt.register_post_import_hook(self.patch_litellm_methods, "litellm")
 
@@ -430,18 +422,6 @@
             
             if is_async:
                 # Patch async methods for AsyncOpenAI
-<<<<<<< HEAD
-                return self.trace_llm_call(
-                    original_init, *args, **kwargs
-                )
-            else:
-                # Patch sync methods for OpenAI
-                return self.trace_llm_call_sync(
-                    original_init, *args, **kwargs
-                )
-        setattr(client_class, method_name, patched_init)
-        
-=======
                 if hasattr(client_self.chat.completions, "create"):
                     original_create = client_self.chat.completions.create
 
@@ -450,7 +430,6 @@
                         return await self.trace_llm_call(
                             original_create, *args, **kwargs
                         )
-
                     client_self.chat.completions.create = wrapped_create
             else:
                 # Patch sync methods for OpenAI
@@ -462,12 +441,10 @@
                         return self.trace_llm_call_sync(
                             original_create, *args, **kwargs
                         )
-
                     client_self.chat.completions.create = wrapped_create
 
         setattr(client_class, "__init__", patched_init)
-
->>>>>>> 36b7d863
+        
     def wrap_langchain_openai_method(self, client_class, method_name):
         method = method_name.split(".")[-1]
         original_init = getattr(client_class, method)
