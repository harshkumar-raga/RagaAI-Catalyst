from typing import Optional, Any, Dict, List
import asyncio
import psutil
import wrapt
import functools
import json
import os
import time
from datetime import datetime
import uuid
import contextvars
import traceback

from ..utils.llm_utils import (
    extract_model_name,
    extract_parameters,
    extract_token_usage,
    extract_input_data,
    calculate_llm_cost,
    sanitize_api_keys,
    sanitize_input,
    extract_llm_output,
)
from ..utils.trace_utils import load_model_costs
from ..utils.unique_decorator import generate_unique_hash_simple   
from ..utils.file_name_tracker import TrackName
from ..utils.span_attributes import SpanAttributes
import logging
logger = logging.getLogger(__name__)
logging_level = logger.setLevel(logging.DEBUG) if os.getenv("DEBUG") else logger.setLevel(logging.INFO)


class LLMTracerMixin:
    def __init__(self, *args, **kwargs):
        super().__init__(*args, **kwargs)
        self.file_tracker = TrackName()
        self.patches = []
        try:
            self.model_costs = load_model_costs()
        except Exception as e:
            self.model_costs = {
                # TODO: Default cost handling needs to be improved
                "default": {
                    "input_cost_per_token": 0.0,
                    "output_cost_per_token": 0.0
                }
            }
        self.MAX_PARAMETERS_TO_DISPLAY = 10
        self.current_llm_call_name = contextvars.ContextVar("llm_call_name", default=None)
        self.component_network_calls = {}  
        self.component_user_interaction = {}
        self.current_component_id = None  
        self.total_tokens = 0
        self.total_cost = 0.0
        self.llm_data = {}
        
        # Add auto_instrument options
        self.auto_instrument_llm = False
        self.auto_instrument_user_interaction = False
        self.auto_instrument_network = False

    def instrument_llm_calls(self):
        """Enable LLM instrumentation"""
        self.auto_instrument_llm = True
        
        # Handle modules that are already imported
        import sys
        
        if "vertexai" in sys.modules:
            self.patch_vertex_ai_methods(sys.modules["vertexai"])
        if "vertexai.generative_models" in sys.modules:
            self.patch_vertex_ai_methods(sys.modules["vertexai.generative_models"])
            
        if "openai" in sys.modules:
            self.patch_openai_methods(sys.modules["openai"])
        if "litellm" in sys.modules:
            self.patch_litellm_methods(sys.modules["litellm"])
        if "anthropic" in sys.modules:
            self.patch_anthropic_methods(sys.modules["anthropic"])
        if "google.generativeai" in sys.modules:
            self.patch_google_genai_methods(sys.modules["google.generativeai"])
        if "langchain_google_vertexai" in sys.modules:
            self.patch_langchain_google_methods(sys.modules["langchain_google_vertexai"])
        if "langchain_google_genai" in sys.modules:
            self.patch_langchain_google_methods(sys.modules["langchain_google_genai"])

        # Register hooks for future imports
        wrapt.register_post_import_hook(self.patch_vertex_ai_methods, "vertexai")
        wrapt.register_post_import_hook(self.patch_vertex_ai_methods, "vertexai.generative_models")
        wrapt.register_post_import_hook(self.patch_openai_methods, "openai")
        wrapt.register_post_import_hook(self.patch_litellm_methods, "litellm")
        wrapt.register_post_import_hook(self.patch_anthropic_methods, "anthropic")
        wrapt.register_post_import_hook(self.patch_google_genai_methods, "google.generativeai")
        
        # Add hooks for LangChain integrations
        wrapt.register_post_import_hook(self.patch_langchain_google_methods, "langchain_google_vertexai")
        wrapt.register_post_import_hook(self.patch_langchain_google_methods, "langchain_google_genai")

    def instrument_user_interaction_calls(self):
        """Enable user interaction instrumentation for LLM calls"""
        self.auto_instrument_user_interaction = True

    def instrument_network_calls(self):
        """Enable network instrumentation for LLM calls"""
        self.auto_instrument_network = True

    def patch_openai_methods(self, module):
        try:
            if hasattr(module, "OpenAI"):
                client_class = getattr(module, "OpenAI")
                self.wrap_openai_client_methods(client_class)
            if hasattr(module, "AsyncOpenAI"):
                async_client_class = getattr(module, "AsyncOpenAI")
                self.wrap_openai_client_methods(async_client_class)
        except Exception as e:
            # Log the error but continue execution
            print(f"Warning: Failed to patch OpenAI methods: {str(e)}")

    def patch_anthropic_methods(self, module):
        if hasattr(module, "Anthropic"):
            client_class = getattr(module, "Anthropic")
            self.wrap_anthropic_client_methods(client_class)

    def patch_google_genai_methods(self, module):
        # Patch direct Google GenerativeAI usage
        if hasattr(module, "GenerativeModel"):
            model_class = getattr(module, "GenerativeModel")
            self.wrap_genai_model_methods(model_class)
        
        # Patch LangChain integration
        if hasattr(module, "ChatGoogleGenerativeAI"):
            chat_class = getattr(module, "ChatGoogleGenerativeAI")
            # Wrap invoke method to capture messages
            original_invoke = chat_class.invoke
            
            def patched_invoke(self, messages, *args, **kwargs):
                # Store messages in the instance for later use
                self._last_messages = messages
                return original_invoke(self, messages, *args, **kwargs)
            
            chat_class.invoke = patched_invoke
            
            # LangChain v0.2+ uses invoke/ainvoke
            self.wrap_method(chat_class, "_generate")
            if hasattr(chat_class, "_agenerate"):
                self.wrap_method(chat_class, "_agenerate")
            # Fallback for completion methods
            if hasattr(chat_class, "complete"):
                self.wrap_method(chat_class, "complete")
            if hasattr(chat_class, "acomplete"):
                self.wrap_method(chat_class, "acomplete")

    def patch_vertex_ai_methods(self, module):
        # Patch the GenerativeModel class
        if hasattr(module, "generative_models"):
            gen_models = getattr(module, "generative_models")
            if hasattr(gen_models, "GenerativeModel"):
                model_class = getattr(gen_models, "GenerativeModel")
                self.wrap_vertex_model_methods(model_class)
        
        # Also patch the class directly if available
        if hasattr(module, "GenerativeModel"):
            model_class = getattr(module, "GenerativeModel")
            self.wrap_vertex_model_methods(model_class)

    def wrap_vertex_model_methods(self, model_class):
        # Patch both sync and async methods
        self.wrap_method(model_class, "generate_content")
        if hasattr(model_class, "generate_content_async"):
            self.wrap_method(model_class, "generate_content_async")

    def patch_litellm_methods(self, module):
        self.wrap_method(module, "completion")
        self.wrap_method(module, "acompletion")

    def patch_langchain_google_methods(self, module):
        """Patch LangChain's Google integration methods"""
        if hasattr(module, "ChatVertexAI"):
            chat_class = getattr(module, "ChatVertexAI")
            # LangChain v0.2+ uses invoke/ainvoke
            self.wrap_method(chat_class, "_generate")
            if hasattr(chat_class, "_agenerate"):
                self.wrap_method(chat_class, "_agenerate")
            # Fallback for completion methods
            if hasattr(chat_class, "complete"):
                self.wrap_method(chat_class, "complete")
            if hasattr(chat_class, "acomplete"):
                self.wrap_method(chat_class, "acomplete")

        if hasattr(module, "ChatGoogleGenerativeAI"):
            chat_class = getattr(module, "ChatGoogleGenerativeAI")
            # LangChain v0.2+ uses invoke/ainvoke
            self.wrap_method(chat_class, "_generate")
            if hasattr(chat_class, "_agenerate"):
                self.wrap_method(chat_class, "_agenerate")
            # Fallback for completion methods
            if hasattr(chat_class, "complete"):
                self.wrap_method(chat_class, "complete")
            if hasattr(chat_class, "acomplete"):
                self.wrap_method(chat_class, "acomplete")

    def wrap_openai_client_methods(self, client_class):
        original_init = client_class.__init__

        @functools.wraps(original_init)
        def patched_init(client_self, *args, **kwargs):
            original_init(client_self, *args, **kwargs)
            # Check if this is AsyncOpenAI or OpenAI
            is_async = 'AsyncOpenAI' in client_class.__name__
            
            if is_async:
                # Patch async methods for AsyncOpenAI
                if hasattr(client_self.chat.completions, "create"):
                    original_create = client_self.chat.completions.create
                    @functools.wraps(original_create)
                    async def wrapped_create(*args, **kwargs):
                        return await self.trace_llm_call(original_create, *args, **kwargs)
                    client_self.chat.completions.create = wrapped_create
            else:
                # Patch sync methods for OpenAI
                if hasattr(client_self.chat.completions, "create"):
                    original_create = client_self.chat.completions.create
                    @functools.wraps(original_create)
                    def wrapped_create(*args, **kwargs):
                        return self.trace_llm_call_sync(original_create, *args, **kwargs)
                    client_self.chat.completions.create = wrapped_create

        setattr(client_class, "__init__", patched_init)

    def wrap_anthropic_client_methods(self, client_class):
        original_init = client_class.__init__

        @functools.wraps(original_init)
        def patched_init(client_self, *args, **kwargs):
            original_init(client_self, *args, **kwargs)
            self.wrap_method(client_self.messages, "create")
            if hasattr(client_self.messages, "acreate"):
                self.wrap_method(client_self.messages, "acreate")

        setattr(client_class, "__init__", patched_init)

    def wrap_genai_model_methods(self, model_class):
        original_init = model_class.__init__

        @functools.wraps(original_init)
        def patched_init(model_self, *args, **kwargs):
            original_init(model_self, *args, **kwargs)
            self.wrap_method(model_self, "generate_content")
            if hasattr(model_self, "generate_content_async"):
                self.wrap_method(model_self, "generate_content_async")

        setattr(model_class, "__init__", patched_init)

    def wrap_method(self, obj, method_name):
        """
        Wrap a method with tracing functionality.
        Works for both class methods and instance methods.
        """
        # If obj is a class, we need to patch both the class and any existing instances
        if isinstance(obj, type):
            # Store the original class method
            original_method = getattr(obj, method_name)
            
            @wrapt.decorator
            def wrapper(wrapped, instance, args, kwargs):
                if asyncio.iscoroutinefunction(wrapped):
                    return self.trace_llm_call(wrapped, *args, **kwargs)
                return self.trace_llm_call_sync(wrapped, *args, **kwargs)
            
            # Wrap the class method
            wrapped_method = wrapper(original_method)
            setattr(obj, method_name, wrapped_method)
            self.patches.append((obj, method_name, original_method))
            
        else:
            # For instance methods
            original_method = getattr(obj, method_name)
            
            @wrapt.decorator
            def wrapper(wrapped, instance, args, kwargs):
                if asyncio.iscoroutinefunction(wrapped):
                    return self.trace_llm_call(wrapped, *args, **kwargs)
                return self.trace_llm_call_sync(wrapped, *args, **kwargs)
            
            wrapped_method = wrapper(original_method)
            setattr(obj, method_name, wrapped_method)
            self.patches.append((obj, method_name, original_method))

    def create_llm_component(self, component_id, hash_id, name, llm_type, version, memory_used, start_time, input_data, output_data, cost={}, usage={}, error=None, parameters={}):
        # Update total metrics
        self.total_tokens += usage.get("total_tokens", 0)
        self.total_cost += cost.get("total_cost", 0)

<<<<<<< HEAD
# <<<<<<< HEAD
        network_calls = []
        if self.auto_instrument_network:
            network_calls = self.component_network_calls.get(component_id, [])
        
        interactions = []
        if self.auto_instrument_user_interaction:
            interactions = self.component_user_interaction.get(component_id, [])
# =======
=======
>>>>>>> 85a49cd0
        parameters_to_display = {}
        if 'run_manager' in parameters:
            parameters_obj = parameters['run_manager']
            if hasattr(parameters_obj, 'metadata'):
                metadata = parameters_obj.metadata
                # parameters = {'metadata': metadata}
                parameters_to_display.update(metadata)

        # Add only those keys in parameters that are single values and not objects, dict or list
        for key, value in parameters.items():
            if isinstance(value, (str, int, float, bool)):
                parameters_to_display[key] = value
        
        # Limit the number of parameters to display
        parameters_to_display = dict(list(parameters_to_display.items())[:self.MAX_PARAMETERS_TO_DISPLAY])
<<<<<<< HEAD
# >>>>>>> main
=======
>>>>>>> 85a49cd0

        component = {
            "id": component_id,
            "hash_id": hash_id,
            "source_hash_id": None,
            "type": "llm",
            "name": name,
            "start_time": start_time.isoformat(),
            "end_time": datetime.now().astimezone().isoformat(),
            "error": error,
            "parent_id": self.current_agent_id.get(),
            "info": {
                "model": llm_type,
                "version": version,
                "memory_used": memory_used,
                "cost": cost,
                "tokens": usage,
                **parameters_to_display
            },
            "extra_info": parameters,
            "data": {
                "input": input_data['args'] if hasattr(input_data, 'args') else input_data,
                "output": output_data.output_response if output_data else None,
                "memory_used": memory_used
            },
            "network_calls": network_calls,
            "interactions": interactions
        }

        if self.gt: 
            component["data"]["gt"] = self.gt

        return component
    
    def start_component(self, component_id):
        """Start tracking network calls for a component"""
        self.component_network_calls[component_id] = []
        self.current_component_id = component_id

    def end_component(self, component_id):
        """Stop tracking network calls for a component"""
        self.current_component_id = None


    async def trace_llm_call(self, original_func, *args, **kwargs):
        """Trace an LLM API call"""
        if not self.is_active:
            return await original_func(*args, **kwargs)

        if not self.auto_instrument_llm:
            return await original_func(*args, **kwargs)

        start_time = datetime.now().astimezone()
        start_memory = psutil.Process().memory_info().rss
        component_id = str(uuid.uuid4())
        hash_id = generate_unique_hash_simple(original_func) 

        # Start tracking network calls for this component
        self.start_component(component_id)

        try:
            # Execute the LLM call
            result = await original_func(*args, **kwargs)

            # Calculate resource usage
            end_memory = psutil.Process().memory_info().rss
            memory_used = max(0, end_memory - start_memory)

            # Extract token usage and calculate cost
            model_name = extract_model_name(args, kwargs, result)
            token_usage = extract_token_usage(result)
            cost = calculate_llm_cost(token_usage, model_name, self.model_costs)
            parameters = extract_parameters(kwargs)
            input_data = extract_input_data(args, kwargs, result)

            # End tracking network calls for this component
            self.end_component(component_id)

            name = self.current_llm_call_name.get()
            if name is None:
                name = original_func.__name__
            
            # Create LLM component
            llm_component = self.create_llm_component(
                component_id=component_id,
                hash_id=hash_id,
                name=name,
                llm_type=model_name,
                version=None,
                memory_used=memory_used,
                start_time=start_time,
                input_data=input_data,
                output_data=extract_llm_output(result),
                cost=cost,
                usage=token_usage,
                parameters=parameters
            )
                
            # self.add_component(llm_component)
            self.llm_data = llm_component
            return result

        except Exception as e:
            error_component = {
                "code": 500,
                "type": type(e).__name__,
                "message": str(e),
                "details": {}
            }
            
            # End tracking network calls for this component
            self.end_component(component_id)

            name = self.current_llm_call_name.get()
            if name is None:
                name = original_func.__name__
            
            llm_component = self.create_llm_component(
                component_id=component_id,
                hash_id=hash_id,
                name=name,
                llm_type="unknown",
                version=None,
                memory_used=0,
                start_time=start_time,
                input_data=extract_input_data(args, kwargs, None),
                output_data=None,
                error=error_component
            )
    
            self.add_component(llm_component)
            raise

    def trace_llm_call_sync(self, original_func, *args, **kwargs):
        """Sync version of trace_llm_call"""
        if not self.is_active:
            if asyncio.iscoroutinefunction(original_func):
                return asyncio.run(original_func(*args, **kwargs))
            return original_func(*args, **kwargs)

        if not self.auto_instrument_llm:
            return original_func(*args, **kwargs)

        start_time = datetime.now().astimezone()
        component_id = str(uuid.uuid4())
        hash_id = generate_unique_hash_simple(original_func)

        # Start tracking network calls for this component
        self.start_component(component_id)

        # Calculate resource usage
        start_memory = psutil.Process().memory_info().rss

        try:
            # Execute the function
            if asyncio.iscoroutinefunction(original_func):
                result = asyncio.run(original_func(*args, **kwargs))
            else:
                result = original_func(*args, **kwargs)

            end_memory = psutil.Process().memory_info().rss
            memory_used = max(0, end_memory - start_memory)

            # Extract token usage and calculate cost
            model_name = extract_model_name(args, kwargs, result)
            token_usage = extract_token_usage(result)
            cost = calculate_llm_cost(token_usage, model_name, self.model_costs)
            parameters = extract_parameters(kwargs)
            input_data = extract_input_data(args, kwargs, result)

            # End tracking network calls for this component
            self.end_component(component_id)

            name = self.current_llm_call_name.get()
            if name is None:
                name = original_func.__name__
            
            # Create LLM component
            llm_component = self.create_llm_component(
                component_id=component_id,
                hash_id=hash_id,
                name=name,
                llm_type=model_name,
                version=None,
                memory_used=memory_used,
                start_time=start_time,
                input_data=input_data,
                output_data=extract_llm_output(result),
                cost=cost,
                usage=token_usage,
                parameters=parameters
            )
            self.llm_data = llm_component
            self.add_component(llm_component)
            return result

        except Exception as e:
            error_component = {
                "code": 500,
                "type": type(e).__name__,
                "message": str(e),
                "details": {}
            }
            
            # End tracking network calls for this component
            self.end_component(component_id)

            name = self.current_llm_call_name.get()
            if name is None:
                name = original_func.__name__

            end_memory = psutil.Process().memory_info().rss
            memory_used = max(0, end_memory - start_memory)
            
            llm_component = self.create_llm_component(
                component_id=component_id,
                hash_id=hash_id,
                name=name,
                llm_type="unknown",
                version=None,
                memory_used=memory_used,
                start_time=start_time,
                input_data=extract_input_data(args, kwargs, None),
                output_data=None,
                error=error_component
            )
            self.llm_data = llm_component
            self.add_component(llm_component, is_error=True)
            raise

<<<<<<< HEAD
# <<<<<<< HEAD
    def trace_llm(self, name: str = None, tags: List[str] = [], metadata: Dict[str, Any] = {}, metrics: List[Dict[str, Any]] = [], feedback: Optional[Any] = None):
        if name not in self.span_attributes_dict:
            self.span_attributes_dict[name] = SpanAttributes(name)
        if tags:
            self.span(name).add_tags(tags)
        if metadata:
            self.span(name).add_metadata(metadata)
        if metrics:
            if isinstance(metrics, dict):
                metrics = [metrics]
            for metric in metrics:
                try:
                    self.span(name).add_metrics(
                        name = metric['name'], 
                        score = metric['score'], 
                        reasoning = metric.get('reasoning', ''), 
                        cost = metric.get('cost', None), 
                        latency = metric.get('latency', None), 
                        metadata = metric.get('metadata', {}), 
                        config = metric.get('config', {})
                    )
                except KeyError as e:
                    logger.error(f"Error adding metric: {e}")
        if feedback:
            self.span(name).add_feedback(feedback)

        self.current_llm_call_name.set(name)
# =======
    # def trace_llm(self, name: str = None):
# >>>>>>> main
=======
    def trace_llm(self, name: str = None):
>>>>>>> 85a49cd0
        def decorator(func):
            @self.file_tracker.trace_decorator
            @functools.wraps(func)
            async def async_wrapper(*args, **kwargs):
                self.gt = kwargs.get('gt', None) if kwargs else None
                self.current_llm_call_name.set(name)
                if not self.is_active:
                    return await func(*args, **kwargs)
                
                hash_id = generate_unique_hash_simple(func)                
                component_id = str(uuid.uuid4())
                parent_agent_id = self.current_agent_id.get()
                self.start_component(component_id)
                
                error_info = None
                result = None
                
                try:
                    result = await func(*args, **kwargs)
                    return result
                except Exception as e:
                    error_info = {
                        "error": {
                            "type": type(e).__name__,
                            "message": str(e),
                            "traceback": traceback.format_exc(),
                            "timestamp": datetime.now().isoformat()
                        }
                    }
                    raise
                finally:

                    llm_component = self.llm_data
                    if (name is not None) or (name != ""):
                        llm_component['name'] = name 

                    if self.gt:
                        llm_component["data"]["gt"] = self.gt

                    if error_info:
                        llm_component["error"] = error_info["error"]
                    
                    if parent_agent_id:
                        children = self.agent_children.get()
                        children.append(llm_component)
                        self.agent_children.set(children)
                    else:
                        self.add_component(llm_component)
                    
                    self.end_component(component_id)

            @self.file_tracker.trace_decorator
            @functools.wraps(func)
            def sync_wrapper(*args, **kwargs):
                self.gt = kwargs.get('gt', None) if kwargs else None
                self.current_llm_call_name.set(name)
                if not self.is_active:
                    return func(*args, **kwargs)
                
                hash_id = generate_unique_hash_simple(func)

                component_id = str(uuid.uuid4())
                parent_agent_id = self.current_agent_id.get()
                self.start_component(component_id)
                
                start_time = datetime.now()
                error_info = None
                result = None
                
                try:
                    result = func(*args, **kwargs)
                    return result
                except Exception as e:
                    error_info = {
                        "error": {
                            "type": type(e).__name__,
                            "message": str(e),
                            "traceback": traceback.format_exc(),
                            "timestamp": datetime.now().isoformat()
                        }
                    }
                    raise
                finally:

                    llm_component = self.llm_data
                    if (name is not None) or (name != ""):
                        llm_component['name'] = name 

                    if error_info:
                        llm_component["error"] = error_info["error"]
                    
                    if parent_agent_id:
                        children = self.agent_children.get()
                        children.append(llm_component)
                        self.agent_children.set(children)
                    else:
                        self.add_component(llm_component)
                    
                    self.end_component(component_id)

            return async_wrapper if asyncio.iscoroutinefunction(func) else sync_wrapper
        return decorator

    def unpatch_llm_calls(self):
        # Remove all patches
        for obj, method_name, original_method in self.patches:
            try:
                setattr(obj, method_name, original_method)
            except Exception as e:
                print(f"Error unpatching {method_name}: {str(e)}")
        self.patches = []<|MERGE_RESOLUTION|>--- conflicted
+++ resolved
@@ -291,8 +291,6 @@
         self.total_tokens += usage.get("total_tokens", 0)
         self.total_cost += cost.get("total_cost", 0)
 
-<<<<<<< HEAD
-# <<<<<<< HEAD
         network_calls = []
         if self.auto_instrument_network:
             network_calls = self.component_network_calls.get(component_id, [])
@@ -300,9 +298,7 @@
         interactions = []
         if self.auto_instrument_user_interaction:
             interactions = self.component_user_interaction.get(component_id, [])
-# =======
-=======
->>>>>>> 85a49cd0
+
         parameters_to_display = {}
         if 'run_manager' in parameters:
             parameters_obj = parameters['run_manager']
@@ -318,10 +314,6 @@
         
         # Limit the number of parameters to display
         parameters_to_display = dict(list(parameters_to_display.items())[:self.MAX_PARAMETERS_TO_DISPLAY])
-<<<<<<< HEAD
-# >>>>>>> main
-=======
->>>>>>> 85a49cd0
 
         component = {
             "id": component_id,
@@ -552,8 +544,6 @@
             self.add_component(llm_component, is_error=True)
             raise
 
-<<<<<<< HEAD
-# <<<<<<< HEAD
     def trace_llm(self, name: str = None, tags: List[str] = [], metadata: Dict[str, Any] = {}, metrics: List[Dict[str, Any]] = [], feedback: Optional[Any] = None):
         if name not in self.span_attributes_dict:
             self.span_attributes_dict[name] = SpanAttributes(name)
@@ -581,12 +571,7 @@
             self.span(name).add_feedback(feedback)
 
         self.current_llm_call_name.set(name)
-# =======
-    # def trace_llm(self, name: str = None):
-# >>>>>>> main
-=======
-    def trace_llm(self, name: str = None):
->>>>>>> 85a49cd0
+
         def decorator(func):
             @self.file_tracker.trace_decorator
             @functools.wraps(func)
