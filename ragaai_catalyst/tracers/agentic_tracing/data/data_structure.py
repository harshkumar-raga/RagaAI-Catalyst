--- conflicted
+++ resolved
@@ -173,11 +173,12 @@
     duration: float = field(default=0)
 
 class Component:
-<<<<<<< HEAD
+
     def __init__(
         self, 
         id: str, 
         hash_id: str, 
+        source_hash_id: str, 
         type: str, 
         name: str, 
         start_time: str, 
@@ -192,9 +193,6 @@
         interactions: Optional[List[Union[Interaction, Dict]]] = None, 
         error: Optional[Dict[str, Any]] = None
         ):
-=======
-    def __init__(self, id: str, hash_id: str, source_hash_id: str, type: str, name: str, start_time: str, end_time: str, parent_id: int, info: Dict[str, Any], data: Dict[str, Any], network_calls: Optional[List[NetworkCall]] = None, interactions: Optional[List[Union[Interaction, Dict]]] = None, error: Optional[Dict[str, Any]] = None):
->>>>>>> 0a79ce7a
         self.id = id
         self.hash_id = hash_id
         self.source_hash_id = source_hash_id
