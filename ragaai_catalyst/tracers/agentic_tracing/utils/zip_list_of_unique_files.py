--- conflicted
+++ resolved
@@ -385,13 +385,10 @@
 
             except Exception as e:
                 pass
-<<<<<<< HEAD
-=======
 
         env_location = self.get_env_location()
         catalyst_location = self.get_catalyst_location()
 
->>>>>>> 1df3b008
         # Calculate hash and create zip
         self.tracked_files.update(self.python_imports)
         hash_contents = []
