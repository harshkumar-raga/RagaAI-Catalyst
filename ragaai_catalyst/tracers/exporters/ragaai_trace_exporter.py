--- conflicted
+++ resolved
@@ -26,11 +26,7 @@
 
 
 class RAGATraceExporter(SpanExporter):
-<<<<<<< HEAD
-    def __init__(self, tracer_type, files_to_zip, project_name, project_id, dataset_name, user_details, base_url, custom_model_cost, timeout=120, post_processor = None, max_upload_workers = 30, external_id=None):
-=======
-    def __init__(self, tracer_type, files_to_zip, project_name, project_id, dataset_name, user_details, base_url, custom_model_cost, timeout=120, post_processor = None, max_upload_workers = 30,user_context = None):
->>>>>>> 6015cf0b
+    def __init__(self, tracer_type, files_to_zip, project_name, project_id, dataset_name, user_details, base_url, custom_model_cost, timeout=120, post_processor = None, max_upload_workers = 30,user_context = None, external_id=None):
         self.trace_spans = dict()
         self.tmp_dir = tempfile.gettempdir()
         self.tracer_type = tracer_type
@@ -45,11 +41,8 @@
         self.timeout = timeout
         self.post_processor = post_processor
         self.max_upload_workers = max_upload_workers
-<<<<<<< HEAD
+        self.user_context = user_context
         self.external_id = external_id
-=======
-        self.user_context = user_context
->>>>>>> 6015cf0b
 
     def export(self, spans):
         for span in spans:
