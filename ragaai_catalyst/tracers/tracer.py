--- conflicted
+++ resolved
@@ -145,13 +145,10 @@
         self.file_tracker = TrackName()
         self.post_processor = None
         self.max_upload_workers = max_upload_workers
-<<<<<<< HEAD
+        self.user_details = self._pass_user_data()
         self.update_llm_cost = update_llm_cost
         self.auto_instrumentation = auto_instrumentation
         self.external_id = external_id
-=======
-        self.user_details = self._pass_user_data()
->>>>>>> 6015cf0b
         
         try:
             response = requests.get(
@@ -805,11 +802,8 @@
             timeout = self.timeout,
             post_processor= self.post_processor,
             max_upload_workers = self.max_upload_workers,
-<<<<<<< HEAD
+            user_context = self.user_context,
             external_id=self.external_id
-=======
-            user_context = self.user_context
->>>>>>> 6015cf0b
         )
         
         # Set up tracer provider
