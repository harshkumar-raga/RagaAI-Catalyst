import os
import uuid
import datetime
import logging
import asyncio
import aiohttp
import requests
from litellm import model_cost
from pathlib import Path
from contextlib import contextmanager
from concurrent.futures import ThreadPoolExecutor
from ragaai_catalyst.tracers.langchain_callback import LangchainTracer
from ragaai_catalyst.tracers.utils.convert_langchain_callbacks_output import convert_langchain_callbacks_output

from ragaai_catalyst.tracers.utils.langchain_tracer_extraction_logic import langchain_tracer_extraction
from ragaai_catalyst.tracers.upload_traces import UploadTraces
import tempfile
import json
import numpy as np
from opentelemetry.sdk import trace as trace_sdk
from opentelemetry.sdk.trace.export import SimpleSpanProcessor
from ragaai_catalyst.tracers.exporters.file_span_exporter import FileSpanExporter
from ragaai_catalyst.tracers.exporters.raga_exporter import RagaExporter
from ragaai_catalyst.tracers.utils import get_unique_key
# from ragaai_catalyst.tracers.llamaindex_callback import LlamaIndexTracer
from ragaai_catalyst.tracers.llamaindex_instrumentation import LlamaIndexInstrumentationTracer
from openinference.instrumentation.langchain import LangChainInstrumentor
from ragaai_catalyst import RagaAICatalyst
from ragaai_catalyst.tracers.agentic_tracing import AgenticTracing
from ragaai_catalyst.tracers.agentic_tracing.tracers.llm_tracer import LLMTracerMixin
from ragaai_catalyst.tracers.exporters.ragaai_trace_exporter import RAGATraceExporter
from ragaai_catalyst.tracers.agentic_tracing.utils.file_name_tracker import TrackName

logger = logging.getLogger(__name__)
logging_level = (
    logger.setLevel(logging.DEBUG) if os.getenv("DEBUG") == "1" else logging.INFO
)

class Tracer(AgenticTracing):
    NUM_PROJECTS = 99999
    def __init__(
        self,
        project_name,
        dataset_name,
        trace_name=None,
        tracer_type=None,
        pipeline=None,
        metadata=None,
        description=None,
        timeout=120,  # Default timeout of 120 seconds
        update_llm_cost=True,  # Parameter to control model cost updates
        auto_instrumentation={ # to control automatic instrumentation of different components
            'llm':True,
            'tool':True,
            'agent':True,
            'user_interaction':True,
            'file_io':True,
            'network':True,
            'custom':True
        },
        interval_time=2,
        # auto_instrumentation=True/False  # to control automatic instrumentation of everything
        max_upload_workers=30,
        external_id=None

    ):
        """
        Initializes a Tracer object. 

        Args:
            project_name (str): The name of the project.
            dataset_name (str): The name of the dataset.
            tracer_type (str, optional): The type of tracer. Defaults to None.
            pipeline (dict, optional): The pipeline configuration. Defaults to None.
            metadata (dict, optional): The metadata. Defaults to None.
            description (str, optional): The description. Defaults to None.
            timeout (int, optional): The upload timeout in seconds. Defaults to 120.
            update_llm_cost (bool, optional): Whether to update model costs from GitHub. Defaults to True.
        """

        user_detail = {
            "project_name": project_name,
            "project_id": None,  # Will be set after project validation
            "dataset_name": dataset_name,
            "interval_time": interval_time,
            "trace_name": trace_name if trace_name else f"trace_{datetime.datetime.now().strftime('%Y%m%d%H%M%S')}",
            "trace_user_detail": {"metadata": metadata} if metadata else {}
        }

        # take care of auto_instrumentation
        if isinstance(auto_instrumentation, bool):
            if tracer_type.startswith("agentic/"):
                auto_instrumentation = {
                    "llm": False,
                    "tool": False,
                    "agent": False,
                    "user_interaction": False,
                    "file_io": False,
                    "network": False,
                    "custom": False
                }
            elif auto_instrumentation:
                auto_instrumentation = {
                    "llm": True,
                    "tool": True,
                    "agent": True,
                    "user_interaction": True,
                    "file_io": True,
                    "network": True,
                    "custom": True
                }
            else:
                auto_instrumentation = {
                    "llm": False,
                    "tool": False,
                    "agent": False,
                    "user_interaction": False,
                    "file_io": False,
                    "network": False,
                    "custom": False
                }
        elif isinstance(auto_instrumentation, dict):
            auto_instrumentation = {k: v for k, v in auto_instrumentation.items()}
            for key in ["llm", "tool", "agent", "user_interaction", "file_io", "network", "custom"]:
                if key not in auto_instrumentation:
                    auto_instrumentation[key] = True
        self.model_custom_cost = {}
        super().__init__(user_detail=user_detail, auto_instrumentation=auto_instrumentation)

        self.project_name = project_name
        self.dataset_name = dataset_name
        self.tracer_type = tracer_type
        self.metadata = self._improve_metadata(metadata, tracer_type)
        # self.metadata["total_cost"] = 0.0
        # self.metadata["total_tokens"] = 0
        self.pipeline = pipeline
        self.description = description
        self.timeout = timeout
        self.base_url = f"{RagaAICatalyst.BASE_URL}"
        self.timeout = timeout
        self.num_projects = 99999
        self.start_time = datetime.datetime.now().astimezone().isoformat()
        self.model_cost_dict = model_cost
        self.user_context = ""  # Initialize user_context to store context from add_context
        self.user_gt = ""  # Initialize user_gt to store gt from add_gt
        self.file_tracker = TrackName()
        self.post_processor = None
        self.max_upload_workers = max_upload_workers
        self.user_details = self._pass_user_data()
        self.update_llm_cost = update_llm_cost
        self.auto_instrumentation = auto_instrumentation
        self.external_id = external_id
        
        try:
            response = requests.get(
                f"{self.base_url}/v2/llm/projects?size={self.num_projects}",
                headers={
                    "Authorization": f'Bearer {os.getenv("RAGAAI_CATALYST_TOKEN")}',
                },
                timeout=self.timeout,
            )
            response.raise_for_status()
            logger.debug("Projects list retrieved successfully")

            project_list = [
                project["name"] for project in response.json()["data"]["content"]
            ]
            if project_name not in project_list:
                raise ValueError("Project not found. Please enter a valid project name")
            
            self.project_id = [
                project["id"] for project in response.json()["data"]["content"] if project["name"] == project_name
            ][0]
            # super().__init__(user_detail=self._pass_user_data())
            # self.file_tracker = TrackName()
            self._pass_user_data()

        except requests.exceptions.RequestException as e:
            logger.error(f"Failed to retrieve projects list: {e}")
            raise

        # if tracer_type == "langchain":
        #     instrumentors = []
        #     from openinference.instrumentation.langchain import LangChainInstrumentor
        #     instrumentors += [(LangChainInstrumentor, [])]
        #     self._setup_agentic_tracer(instrumentors)
        # elif tracer_type == "llamaindex":
        #     self._upload_task = None
        #     self.llamaindex_tracer = None
        # elif tracer_type == "rag/langchain":
        #     instrumentors = []
        #     from openinference.instrumentation.langchain import LangChainInstrumentor
        #     instrumentors += [(LangChainInstrumentor, [])]
        #     self._setup_agentic_tracer(instrumentors)
        # Handle agentic tracers
        if tracer_type == "agentic" or tracer_type.startswith("agentic/") or tracer_type == "langchain":
            # Setup instrumentors based on tracer type
            instrumentors = []

            # Add LLM Instrumentors
            if tracer_type in ['agentic/crewai']:
                try:
                    from openinference.instrumentation.vertexai import VertexAIInstrumentor
                    instrumentors.append((VertexAIInstrumentor, []))
                except (ImportError, ModuleNotFoundError):
                    logger.debug("VertexAI not available in environment")
                try:
                    from openinference.instrumentation.anthropic import AnthropicInstrumentor
                    instrumentors.append((AnthropicInstrumentor, []))
                except (ImportError, ModuleNotFoundError):
                    logger.debug("Anthropic not available in environment")
                try:
                    from openinference.instrumentation.groq import GroqInstrumentor
                    instrumentors.append((GroqInstrumentor, []))
                except (ImportError, ModuleNotFoundError):
                    logger.debug("Groq not available in environment")
                try:
                    from openinference.instrumentation.litellm import LiteLLMInstrumentor
                    instrumentors.append((LiteLLMInstrumentor, []))
                except (ImportError, ModuleNotFoundError):
                    logger.debug("LiteLLM not available in environment")
                try:
                    from openinference.instrumentation.mistralai import MistralAIInstrumentor
                    instrumentors.append((MistralAIInstrumentor, []))
                except (ImportError, ModuleNotFoundError):
                    logger.debug("MistralAI not available in environment")
                try:
                    from openinference.instrumentation.openai import OpenAIInstrumentor
                    instrumentors.append((OpenAIInstrumentor, []))
                except (ImportError, ModuleNotFoundError):
                    logger.debug("OpenAI not available in environment")
                try:
                    from openinference.instrumentation.bedrock import BedrockInstrumentor
                    instrumentors.append((BedrockInstrumentor, []))
                except (ImportError, ModuleNotFoundError):
                    logger.debug("Bedrock not available in environment")
            
            # If tracer_type is just "agentic", try to instrument all available packages
            if tracer_type == "agentic":
                logger.info("Attempting to instrument all available agentic packages")
                
                # Try to import and add all known instrumentors
                try:
                    # LlamaIndex
                    try:
                        from openinference.instrumentation.llama_index import LlamaIndexInstrumentor
                        instrumentors.append((LlamaIndexInstrumentor, []))
                        logger.info("Instrumenting LlamaIndex...")
                    except (ImportError, ModuleNotFoundError):
                        logger.debug("LlamaIndex not available in environment")
                    
                    # LangChain
                    try:
                        from openinference.instrumentation.langchain import LangChainInstrumentor
                        instrumentors.append((LangChainInstrumentor, []))
                        logger.info("Instrumenting LangChain...")
                    except (ImportError, ModuleNotFoundError):
                        logger.debug("LangChain not available in environment")
                    
                    # CrewAI
                    try:
                        from openinference.instrumentation.crewai import CrewAIInstrumentor
                        instrumentors.append((CrewAIInstrumentor, []))
                        logger.info("Instrumenting CrewAI...")
                    except (ImportError, ModuleNotFoundError):
                        logger.debug("CrewAI not available in environment")
                    
                    # Haystack
                    try:
                        from openinference.instrumentation.haystack import HaystackInstrumentor
                        instrumentors.append((HaystackInstrumentor, []))
                        logger.info("Instrumenting Haystack...")
                    except (ImportError, ModuleNotFoundError):
                        logger.debug("Haystack not available in environment")
                    
                    # AutoGen
                    try:
                        from openinference.instrumentation.autogen import AutogenInstrumentor
                        instrumentors.append((AutogenInstrumentor, []))
                        logger.info("Instrumenting AutoGen...")
                    except (ImportError, ModuleNotFoundError):
                        logger.debug("AutoGen not available in environment")
                    
                    # Smolagents
                    try:
                        from openinference.instrumentation.smolagents import SmolagentsInstrumentor
                        instrumentors.append((SmolagentsInstrumentor, []))
                        logger.info("Instrumenting Smolagents...")
                    except (ImportError, ModuleNotFoundError):
                        logger.debug("Smolagents not available in environment")

                    # OpenAI Agents
                    try:
                        from openinference.instrumentation.openai_agents import OpenAIAgentsInstrumentor
                        instrumentors.append((OpenAIAgentsInstrumentor, []))
                        logger.info("Instrumenting OpenAI Agents...")
                    except (ImportError, ModuleNotFoundError):
                        logger.debug("OpenAI Agents not available in environment")
                    
                    if not instrumentors:
                        logger.warning("No agentic packages found in environment to instrument")
                        self._upload_task = None
                        return
                    
                except Exception as e:
                    logger.error(f"Error during auto-instrumentation: {str(e)}")
                    self._upload_task = None
                    return
            
            # Handle specific framework instrumentation
            elif tracer_type == "agentic/llamaindex" or tracer_type == "llamaindex":
                from openinference.instrumentation.llama_index import LlamaIndexInstrumentor
                instrumentors += [(LlamaIndexInstrumentor, [])] 

            elif tracer_type == "agentic/langchain" or tracer_type == "agentic/langgraph" or tracer_type == "langchain":
                from openinference.instrumentation.langchain import LangChainInstrumentor
                instrumentors += [(LangChainInstrumentor, [])]
            
            elif tracer_type == "agentic/crewai":
                from openinference.instrumentation.crewai import CrewAIInstrumentor
                from openinference.instrumentation.langchain import LangChainInstrumentor
                instrumentors += [(CrewAIInstrumentor, []), (LangChainInstrumentor, [])]
            
            elif tracer_type == "agentic/haystack":
                from openinference.instrumentation.haystack import HaystackInstrumentor
                instrumentors += [(HaystackInstrumentor, [])]
            
            elif tracer_type == "agentic/autogen":
                from openinference.instrumentation.autogen import AutogenInstrumentor
                instrumentors += [(AutogenInstrumentor, [])]
            
            elif tracer_type == "agentic/smolagents":
                from openinference.instrumentation.smolagents import SmolagentsInstrumentor
                instrumentors += [(SmolagentsInstrumentor, [])]

            elif tracer_type == "agentic/openai_agents":
                from openinference.instrumentation.openai_agents import OpenAIAgentsInstrumentor
                instrumentors += [(OpenAIAgentsInstrumentor, [])] 
            
            else:
                # Unknown agentic tracer type
                logger.warning(f"Unknown agentic tracer type: {tracer_type}")
                self._upload_task = None
                return
                
            # Common setup for all agentic tracers
            self._setup_agentic_tracer(instrumentors)
        else:
            self._upload_task = None
            # raise ValueError (f"Currently supported tracer types are 'langchain' and 'llamaindex'.")

    def set_model_cost(self, cost_config):
        """
        Set custom cost values for a specific model.

        Args:
            cost_config (dict): Dictionary containing model cost configuration with keys:
                - model_name (str): Name of the model
                - input_cost_per_token (float): Cost per input token
                - output_cost_per_token (float): Cost per output token

        Example:
            tracer.set_model_cost({
                "model_name": "gpt-4",
                "input_cost_per_million_token": 6,
                "output_cost_per_million_token": 2.40
            })
        """
        if not isinstance(cost_config, dict):
            raise TypeError("cost_config must be a dictionary")

        required_keys = {"model_name", "input_cost_per_million_token", "output_cost_per_million_token"}
        if not all(key in cost_config for key in required_keys):
            raise ValueError(f"cost_config must contain all required keys: {required_keys}")

        model_name = cost_config["model_name"]
        self.model_custom_cost[model_name] = {
            "input_cost_per_token": float(cost_config["input_cost_per_million_token"])/ 1000000,
            "output_cost_per_token": float(cost_config["output_cost_per_million_token"]) /1000000
        }
        self.dynamic_exporter.custom_model_cost = self.model_custom_cost
        logger.info(f"Updated custom model cost for {model_name}: {self.model_custom_cost[model_name]}")
        

    def register_masking_function(self, masking_func):
        """
        Register a masking function that will be used to transform values in the trace data.
        This method handles all file operations internally and creates a post-processor
        using the provided masking function.
        
        Args:
            masking_func (callable): A function that takes a value and returns the masked value.
                The function should handle string transformations for masking sensitive data.
                
                Example:
                def masking_function(value):
                    if isinstance(value, str):
                        value = re.sub(r'\b\d+\.\d+\b', 'x.x', value)
                        value = re.sub(r'\b\d+\b', 'xxxx', value)
                    return value
        """
        if not callable(masking_func):
            raise TypeError("masking_func must be a callable")

        def recursive_mask_values(obj, parent_key=None):
            """Apply masking to all values in nested structure."""
            if isinstance(obj, dict):
                if self.tracer_type == "langchain":
                    # Special handling for LangChain data
                    if isinstance(obj, dict):
                        if obj.get("name", "") == "retrieve_documents.langchain.workflow":
                            prompt_structured_data = {
                                "traceloop.entity.input": json.dumps({
                                    "kwargs": {
                                        "input": masking_func(json.loads(obj.get("attributes", {}).get("traceloop.entity.input", "")).get("kwargs", {}).get("input", "")),
                                    }
                                })
                            }     
                            prompt_data = {
                                "name": "retrieve_documents.langchain.workflow",
                                "attributes": prompt_structured_data,
                            }
                            return prompt_data
                        elif obj.get("name", "") == "PromptTemplate.langchain.task":
                            context_structured_data = {
                                "traceloop.entity.input": json.dumps({
                                    "kwargs": {
                                        "context": masking_func(json.loads(obj.get("attributes", {}).get("traceloop.entity.input", "")).get("kwargs", {}).get("context", "")),
                                    }
                                }),
                                "traceloop.entity.output": json.dumps({
                                    "kwargs": {
                                        "text": masking_func(json.loads(obj.get("attributes", {}).get("traceloop.entity.output", "")).get("kwargs", {}).get("text", "")),
                                    }
                                })
                            }
                            context_data = {
                                "name": "PromptTemplate.langchain.task",
                                "attributes": context_structured_data,
                            }
                            return context_data
                        elif obj.get("name", "") == "ChatOpenAI.langchain.task":
                            response_structured_data = {"gen_ai.completion.0.content": masking_func(obj.get("attributes", {}).get("gen_ai.completion.0.content", "")),
                                                        "gen_ai.prompt.0.content": masking_func(obj.get("attributes", {}).get("gen_ai.prompt.0.content", ""))}
                            response_data = {
                                "name": "ChatOpenAI.langchain.task",
                                "attributes" : response_structured_data
                            }
                            return response_data
                else:
                    return {k: recursive_mask_values(v, k) for k, v in obj.items()}
            elif isinstance(obj, list):
                return [recursive_mask_values(item, parent_key) for item in obj]
            elif isinstance(obj, str):
                # List of keys that should NOT be masked
                excluded_keys = {
                    'start_time', 'end_time', 'name', 'id', 
                    'hash_id', 'parent_id', 'source_hash_id',
                    'cost', 'type', 'feedback', 'error', 'ctx','telemetry.sdk.version',
                    'telemetry.sdk.language','service.name'
                }
                # Apply masking only if the key is NOT in the excluded list
                if parent_key and parent_key.lower() not in excluded_keys:
                    return masking_func(obj)
                return obj
            else:
                return obj

        def file_post_processor(original_trace_json_path: os.PathLike) -> os.PathLike:
            original_path = Path(original_trace_json_path)
            
            # Read original JSON data
            with open(original_path, 'r') as f:
                data = json.load(f)
            
            # Apply masking only to data['data'] or in case of langchain rag apply on 'traces' field of each element
            if 'data' in data:
                data['data'] = recursive_mask_values(data['data'])
            elif isinstance(data,list):
                masked_traces = []
                for item in data:
                    if isinstance(item, dict) and 'traces' in item:
                        item['traces'] = recursive_mask_values(item['traces'])
                        masked_traces.append(item)
                data = masked_traces
            # Create new filename with 'processed_' prefix 
            new_filename = f"processed_{original_path.name}"
            dir_name, original_filename = os.path.split(original_trace_json_path)
            final_trace_json_path = Path(dir_name) / new_filename
            
            # Write modified data to the new file
            with open(final_trace_json_path, 'w') as f:
                json.dump(data, f, indent=4)
            
            logger.debug(f"Created masked trace file: {final_trace_json_path}")
            return final_trace_json_path

        # Register the created post-processor
        self.register_post_processor(file_post_processor)
        logger.debug("Masking function registered successfully as post-processor")

    
    def register_post_processor(self, post_processor_func):
        """
        Register a post-processing function that will be called after trace generation.
        
        Args:
            post_processor_func (callable): A function that takes a trace JSON file path as input
                and returns a processed trace JSON file path.
                The function signature should be:
                def post_processor_func(original_trace_json_path: os.PathLike) -> os.PathLike
        """
        if not callable(post_processor_func):
            raise TypeError("post_processor_func must be a callable")
        self.post_processor = post_processor_func
        # Register in parent AgenticTracing class
        super().register_post_processor(post_processor_func)
        # Update DynamicTraceExporter's post-processor if it exists
        if hasattr(self, 'dynamic_exporter'):
            self.dynamic_exporter._exporter.post_processor = post_processor_func
            self.dynamic_exporter._post_processor = post_processor_func
        logger.info("Registered post process as: "+str(post_processor_func))

    
    def set_external_id(self, external_id):
        current_params = {
            'project_name': self.project_name,
            'dataset_name': self.dataset_name,
            'trace_name': self.trace_name,
            'tracer_type': self.tracer_type,
            'pipeline': self.pipeline,
            'metadata': self.metadata,
            'description': self.description,
            'timeout': self.timeout,
            'update_llm_cost': self.update_llm_cost,
            'auto_instrumentation': self.auto_instrumentation,
            'interval_time': self.interval_time,
            'max_upload_workers': self.max_upload_workers
        }

<<<<<<< HEAD
        self.dynamic_exporter.external_id = external_id
        logger.debug(f"Updated external_id to {external_id}")
=======
        # Save the model_custom_cost before reinitialization
        saved_model_custom_cost = self.model_custom_cost.copy()
        saved_post_processor = self.post_processor
        # Reinitialize self with new external_id and stored parameters
        self.__init__(
            external_id=external_id,
            **current_params
        )
        
        # Restore the model_custom_cost after reinitialization
        self.model_custom_cost = saved_model_custom_cost
        self.dynamic_exporter.custom_model_cost = self.model_custom_cost

        # Restore post processor if it existed after reinitialization
        self.post_processor = saved_post_processor
        super().register_post_processor(saved_post_processor)
        if hasattr(self, 'dynamic_exporter'):
            self.dynamic_exporter._exporter.post_processor = saved_post_processor
            self.dynamic_exporter._post_processor = saved_post_processor

    
>>>>>>> 0b4b5998

    def set_dataset_name(self, dataset_name):
        """
        Reinitialize the Tracer with a new dataset name while keeping all other parameters the same.
        If using agentic/llamaindex tracer with dynamic exporter, update the exporter's dataset_name property.
        
        Args:
            dataset_name (str): The new dataset name to set
        """
        # If we have a dynamic exporter, update its dataset_name property
        if self.tracer_type == "agentic/llamaindex" and hasattr(self, "dynamic_exporter"):
            # Update the dataset name in the dynamic exporter
            self.dynamic_exporter.dataset_name = dataset_name
            logger.debug(f"Updated dynamic exporter's dataset_name to {dataset_name}")
            
            # Update the instance variable
            self.dataset_name = dataset_name
            
            # Update user_details with new dataset_name
            self.user_details = self._pass_user_data()
            
            # Also update the user_details in the dynamic exporter
            self.dynamic_exporter.user_details = self.user_details
        else:
            current_params = {
            'project_name': self.project_name,
            'trace_name': self.trace_name,
            'tracer_type': self.tracer_type,
            'pipeline': self.pipeline,
            'metadata': self.metadata,
            'description': self.description,
            'timeout': self.timeout,
            'update_llm_cost': self.update_llm_cost,
            'auto_instrumentation': self.auto_instrumentation,
            'interval_time': self.interval_time,
            'max_upload_workers': self.max_upload_workers,
            'external_id': self.external_id
        }
            
            # Reinitialize self with new dataset_name and stored parameters
            self.__init__(
                dataset_name=dataset_name,
                **current_params
            )

    def _improve_metadata(self, metadata, tracer_type):
        if metadata is None:
            metadata = {}
        metadata.setdefault("log_source", f"{tracer_type}_tracer")
        metadata.setdefault("recorded_on", str(datetime.datetime.now()))
        return metadata

    def _add_unique_key(self, data, key_name):
        data[key_name] = get_unique_key(data)
        return data

    def _setup_provider(self):
        self.filespanx = FileSpanExporter(
            project_name=self.project_name,
            metadata=self.metadata,
            pipeline=self.pipeline,
            raga_client=self.raga_client,
        )
        tracer_provider = trace_sdk.TracerProvider()
        tracer_provider.add_span_processor(SimpleSpanProcessor(self.filespanx))
        return tracer_provider

    def _setup_instrumentor(self, tracer_type):
        instrumentors = {
            "langchain": LangchainInstrumentor,
            "openai": OpenAIInstrumentor,
            "llama_index": LlamaIndexInstrumentor,
        }
        if tracer_type not in instrumentors:
            raise ValueError(f"Invalid tracer type: {tracer_type}")
        return instrumentors[tracer_type]().get()

    @contextmanager
    def trace(self):
        """
        Synchronous context manager for tracing.
        Usage:
            with tracer.trace():
                # Your code here
        """
        self.start()
        try:
            yield self
        finally:
            self.stop()

    def start(self):
        """Start the tracer."""
        if self.tracer_type == "langchain":
            super().start()
            return self
        elif self.tracer_type == "llamaindex":
            super().start()
            return self

            # self.llamaindex_tracer = LlamaIndexInstrumentationTracer(self._pass_user_data())
            # return self.llamaindex_tracer.start()
        elif self.tracer_type == "rag/langchain":
            super().start()
            return self
        else:
            super().start()
            return self

    def stop(self):
        """Stop the tracer and initiate trace upload."""
        if self.tracer_type == "langchain":
            super().stop()
            return self
        elif self.tracer_type == "llamaindex":
            super().stop()
            return self


            # if self.llamaindex_tracer is None:
            #     raise ValueError("LlamaIndex tracer was not started")

            # user_detail = self._pass_user_data()
            # converted_back_to_callback = self.llamaindex_tracer.stop()

            # filepath_3 = os.path.join(os.getcwd(), "llama_final_result.json")
            # with open(filepath_3, 'w') as f:
            #     json.dump(converted_back_to_callback, f, default=str, indent=2)

            # # Apply post-processor if registered
            # if self.post_processor is not None:
            #     try:
            #         final_trace_filepath = self.post_processor(filepath_3)
            #         logger.debug(f"Post-processor applied successfully, new path: {filepath_3}")
            #     except Exception as e:
            #         logger.error(f"Error in post-processing: {e}")
            # else:
            #     final_trace_filepath = filepath_3

            # if converted_back_to_callback:
            #     UploadTraces(json_file_path=final_trace_filepath,
            #                  project_name=self.project_name,
            #                  project_id=self.project_id,
            #                  dataset_name=self.dataset_name,
            #                  user_detail=user_detail,
            #                  base_url=self.base_url
            #                  ).upload_traces()
            # return 
        elif self.tracer_type == "rag/langchain":
            super().stop()
        else:
            super().stop()

    def get_upload_status(self):
        """Check the status of the trace upload."""
        if self.tracer_type == "langchain" or self.tracer_type == "llamaindex":
            if self._upload_task is None:
                return "No upload task in progress."
            if self._upload_task.done():
                try:
                    result = self._upload_task.result()
                    return f"Upload completed: {result}"
                except Exception as e:
                    return f"Upload failed: {str(e)}"
            return "Upload in progress..."

    def _run_async(self, coroutine):
        """Run an asynchronous coroutine in a separate thread."""
        loop = asyncio.new_event_loop()
        with ThreadPoolExecutor() as executor:
            future = executor.submit(lambda: loop.run_until_complete(coroutine))
        return future

    async def _upload_traces(self):
        """
        Asynchronously uploads traces to the RagaAICatalyst server.

        This function uploads the traces generated by the RagaAICatalyst client to the RagaAICatalyst server. It uses the `aiohttp` library to make an asynchronous HTTP request to the server. The function first checks if the `RAGAAI_CATALYST_TOKEN` environment variable is set. If not, it raises a `ValueError` with the message "RAGAAI_CATALYST_TOKEN not found. Cannot upload traces.".

        The function then uses the `asyncio.wait_for` function to wait for the `check_and_upload_files` method of the `raga_client` object to complete. The `check_and_upload_files` method is called with the `session` object and a list of file paths to be uploaded. The `timeout` parameter is set to the value of the `timeout` attribute of the `Tracer` object.

        If the upload is successful, the function returns the string "Files uploaded successfully" if the `upload_stat` variable is truthy, otherwise it returns the string "No files to upload".

        If the upload times out, the function returns a string with the message "Upload timed out after {self.timeout} seconds".

        If any other exception occurs during the upload, the function returns a string with the message "Upload failed: {str(e)}", where `{str(e)}` is the string representation of the exception.

        Parameters:
            None

        Returns:
            A string indicating the status of the upload.
        """
        async with aiohttp.ClientSession() as session:
            if not os.getenv("RAGAAI_CATALYST_TOKEN"):
                raise ValueError(
                    "RAGAAI_CATALYST_TOKEN not found. Cannot upload traces."
                )

            try:
                upload_stat = await asyncio.wait_for(
                    self.raga_client.check_and_upload_files(
                        session=session,
                        file_paths=[self.filespanx.sync_file],
                    ),
                    timeout=self.timeout,
                )
                return (
                    "Files uploaded successfully"
                    if upload_stat
                    else "No files to upload"
                )
            except asyncio.TimeoutError:
                return f"Upload timed out after {self.timeout} seconds"
            except Exception as e:
                return f"Upload failed: {str(e)}"

    def _cleanup(self):
        """
        Cleans up the tracer by uninstrumenting the instrumentor, shutting down the tracer provider,
        and resetting the instrumentation flag. This function is called when the tracer is no longer
        needed.

        Parameters:
            self (Tracer): The Tracer instance.

        Returns:
            None
        """
        if self.is_instrumented:
            try:
                self._instrumentor().uninstrument()
                self._tracer_provider.shutdown()
                self.is_instrumented = False
                print("Tracer provider shut down successfully")
            except Exception as e:
                logger.error(f"Error during tracer shutdown: {str(e)}")

        # Reset instrumentation flag
        self.is_instrumented = False
        # Note: We're not resetting all attributes here to allow for upload status checking

    def _pass_user_data(self):
        user_detail = {
            "project_name":self.project_name, 
            "project_id": self.project_id,
            "dataset_name":self.dataset_name, 
            "trace_user_detail" : {
                "project_id": self.project_id,
                "trace_id": "",
                "session_id": None,
                "trace_type": self.tracer_type,
                "traces": [],
                "metadata": self.metadata,
                "pipeline": {
                    "llm_model": (getattr(self, "pipeline", {}) or {}).get("llm_model", ""),
                    "vector_store": (getattr(self, "pipeline", {}) or {}).get("vector_store", ""),
                    "embed_model": (getattr(self, "pipeline", {}) or {}).get("embed_model", "")
                    }
                }
            }
        return user_detail

    def update_dynamic_exporter(self, **kwargs):
        """
        Update the dynamic exporter's properties.
        
        Args:
            **kwargs: Keyword arguments to update. Can include any of the following:
                - files_to_zip: List of files to zip
                - project_name: Project name
                - project_id: Project ID
                - dataset_name: Dataset name
                - user_details: User details
                - base_url: Base URL for API
                - custom_model_cost: Dictionary of custom model costs
                
        Raises:
            AttributeError: If the tracer_type is not an agentic tracer or if the dynamic_exporter is not initialized.
        """
        if not self.tracer_type.startswith("agentic/") or not hasattr(self, "dynamic_exporter"):
            raise AttributeError("This method is only available for agentic tracers with a dynamic exporter.")
            
        for key, value in kwargs.items():
            if hasattr(self.dynamic_exporter, key):
                setattr(self.dynamic_exporter, key, value)
                logger.debug(f"Updated dynamic exporter's {key} to {value}")
            else:
                logger.warning(f"Dynamic exporter has no attribute '{key}'")
                
    def _setup_agentic_tracer(self, instrumentors):
        """
        Common setup for all agentic tracers.
        
        Args:
            instrumentors (list): List of tuples (instrumentor_class, args) to be instrumented
        """
        from opentelemetry.sdk import trace as trace_sdk
        from opentelemetry.sdk.trace.export import SimpleSpanProcessor
        from ragaai_catalyst.tracers.exporters.dynamic_trace_exporter import DynamicTraceExporter
        
        # Get the code_files
        self.file_tracker.trace_main_file()
        list_of_unique_files = self.file_tracker.get_unique_files()

        # Create a dynamic exporter that allows property updates
        self.dynamic_exporter = DynamicTraceExporter(
            tracer_type=self.tracer_type,
            files_to_zip=list_of_unique_files,
            project_name=self.project_name,
            project_id=self.project_id,
            dataset_name=self.dataset_name,
            user_details=self.user_details,
            base_url=self.base_url,
            custom_model_cost=self.model_custom_cost,
            timeout = self.timeout,
            post_processor= self.post_processor,
            max_upload_workers = self.max_upload_workers,
            user_context = self.user_context,
            user_gt = self.user_gt,
            external_id=self.external_id
        )
        
        # Set up tracer provider
        tracer_provider = trace_sdk.TracerProvider()
        tracer_provider.add_span_processor(SimpleSpanProcessor(self.dynamic_exporter))
        
        # Instrument all specified instrumentors
        for instrumentor_class, args in instrumentors:
            # Create an instance of the instrumentor
            instrumentor = instrumentor_class()
            
            # Uninstrument only if it is already instrumented
            if isinstance(instrumentor, LangChainInstrumentor) and instrumentor._is_instrumented_by_opentelemetry:
                instrumentor.uninstrument()
            
            # Instrument with the provided tracer provider and arguments
            instrumentor.instrument(tracer_provider=tracer_provider, *args)
            
    def update_file_list(self):
        """
        Update the file list in the dynamic exporter with the latest tracked files.
        This is useful when new files are added to the project during execution.
        
        Raises:
            AttributeError: If the tracer_type is not 'agentic/llamaindex' or if the dynamic_exporter is not initialized.
        """
        if not self.tracer_type.startswith("agentic/") or not hasattr(self, "dynamic_exporter"):
            raise AttributeError("This method is only available for agentic tracers with a dynamic exporter.")
            
        # Get the latest list of unique files
        list_of_unique_files = self.file_tracker.get_unique_files()
        
        # Update the dynamic exporter's files_to_zip property
        self.dynamic_exporter.files_to_zip = list_of_unique_files
        logger.debug(f"Updated dynamic exporter's files_to_zip with {len(list_of_unique_files)} files")
    
    def add_context(self, context):
        """
        Add context information to the trace. This method is only supported for 'langchain' and 'llamaindex' tracer types.

        Args:
            context: Additional context information to be added to the trace. Can be a string.
        """
        if self.tracer_type not in ["langchain", "llamaindex"]:
            logger.warning("add_context is only supported for 'langchain' and 'llamaindex' tracer types")
            return
        
        # Convert string context to string if needed
        if isinstance(context, str):
            self.dynamic_exporter.user_context = context
            self.user_context = context
        else:
            logger.warning("context must be a string")
    
    def add_gt(self, gt):
        """
        Add gt information to the trace. This method is only supported for 'langchain' and 'llamaindex' tracer types.

        Args:
            gt: gt information to be added to the trace. Can be a string.
        """
        if self.tracer_type not in ["langchain", "llamaindex"]:
            logger.warning("add_gt is only supported for 'langchain' and 'llamaindex' tracer types")
            return
        
        # Convert string gt to string if needed
        if isinstance(gt, str):
            self.dynamic_exporter.user_gt = gt
            self.user_gt = gt
        else:
            logger.warning("gt must be a string")
    
    def add_metadata(self, metadata):
        """
        Add metadata information to the trace. If metadata is a dictionary, it will be merged with existing metadata.
        Non-dictionary metadata or keys not present in the existing metadata will be logged as warnings.

        Args:
            metadata: Additional metadata information to be added to the trace. Should be a dictionary.
        """        
        # Convert string metadata to string if needed
        user_details = self.user_details
        user_metadata = user_details["trace_user_detail"]["metadata"]
        if isinstance(metadata, dict):
            for key, value in metadata.items():
                if key in user_metadata:
                    user_metadata[key] = value
                else:
                    logger.warning(f"Key '{key}' not found in metadata")
            self.dynamic_exporter.user_details = user_details
            self.metadata = user_metadata
        else:
            logger.warning("metadata must be a dictionary")<|MERGE_RESOLUTION|>--- conflicted
+++ resolved
@@ -538,32 +538,8 @@
             'max_upload_workers': self.max_upload_workers
         }
 
-<<<<<<< HEAD
         self.dynamic_exporter.external_id = external_id
         logger.debug(f"Updated external_id to {external_id}")
-=======
-        # Save the model_custom_cost before reinitialization
-        saved_model_custom_cost = self.model_custom_cost.copy()
-        saved_post_processor = self.post_processor
-        # Reinitialize self with new external_id and stored parameters
-        self.__init__(
-            external_id=external_id,
-            **current_params
-        )
-        
-        # Restore the model_custom_cost after reinitialization
-        self.model_custom_cost = saved_model_custom_cost
-        self.dynamic_exporter.custom_model_cost = self.model_custom_cost
-
-        # Restore post processor if it existed after reinitialization
-        self.post_processor = saved_post_processor
-        super().register_post_processor(saved_post_processor)
-        if hasattr(self, 'dynamic_exporter'):
-            self.dynamic_exporter._exporter.post_processor = saved_post_processor
-            self.dynamic_exporter._post_processor = saved_post_processor
-
-    
->>>>>>> 0b4b5998
 
     def set_dataset_name(self, dataset_name):
         """
