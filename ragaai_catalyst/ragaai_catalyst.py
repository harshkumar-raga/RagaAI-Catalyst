import os
import logging
import requests
from typing import Dict, Optional, Union

logger = logging.getLogger("RagaAICatalyst")


class RagaAICatalyst:
    BASE_URL = None
    TIMEOUT = 10  # Default timeout in seconds

    def __init__(
        self,
        access_key,
        secret_key,
        api_keys: Optional[Dict[str, str]] = None,
        base_url: Optional[str] = None,
    ):
        """
        Initializes a new instance of the RagaAICatalyst class.

        Args:
            access_key (str): The access key for the RagaAICatalyst.
            secret_key (str): The secret key for the RagaAICatalyst.
            api_keys (Optional[Dict[str, str]]): A dictionary of API keys for different services. Defaults to None.
            base_url (Optional[str]): The base URL for the RagaAICatalyst API. Defaults to None.

        Raises:
            ValueError: If the RAGAAI_CATALYST_ACCESS_KEY and RAGAAI_CATALYST_SECRET_KEY environment variables are not set.
            ConnectionError: If the provided base_url is not accessible.

        Returns:
            None
        """

        if not access_key or not secret_key:
            logger.error(
                "RAGAAI_CATALYST_ACCESS_KEY and RAGAAI_CATALYST_SECRET_KEY environment variables must be set"
            )
            raise ValueError(
                "RAGAAI_CATALYST_ACCESS_KEY and RAGAAI_CATALYST_SECRET_KEY environment variables must be set"
            )

        self.access_key, self.secret_key = self._set_access_key_secret_key(
            access_key, secret_key
        )

        RagaAICatalyst.BASE_URL = (
            os.getenv("RAGAAI_CATALYST_BASE_URL")
            if os.getenv("RAGAAI_CATALYST_BASE_URL")
<<<<<<< HEAD
            else "https://llm-dev5.ragaai.ai/api"
=======
            else "https://catalyst.raga.ai/api"
>>>>>>> b7aceba4
        )

        self.api_keys = api_keys or {}

        if self.api_keys:
            self._upload_keys()

        if base_url:
            RagaAICatalyst.BASE_URL = base_url
            try:
                self.get_token()
                os.environ["RAGAAI_CATALYST_BASE_URL"] = base_url
            except requests.exceptions.RequestException:
                raise ConnectionError("The provided base_url is not accessible. Please re-check the base_url.")

    def _set_access_key_secret_key(self, access_key, secret_key):
        os.environ["RAGAAI_CATALYST_ACCESS_KEY"] = access_key
        os.environ["RAGAAI_CATALYST_SECRET_KEY"] = secret_key

        return access_key, secret_key

    def _upload_keys(self):
        """
        Uploads API keys to the server for the RagaAICatalyst.

        This function uploads the API keys stored in the `api_keys` attribute of the `RagaAICatalyst` object to the server. It sends a POST request to the server with the API keys in the request body. The request is authenticated using a bearer token obtained from the `RAGAAI_CATALYST_TOKEN` environment variable.

        Parameters:
            None

        Returns:
            None

        Raises:
            ValueError: If the `RAGAAI_CATALYST_ACCESS_KEY` or `RAGAAI_CATALYST_SECRET_KEY` environment variables are not set.

        Side Effects:
            - Sends a POST request to the server.
            - Prints "API keys uploaded successfully" if the request is successful.
            - Logs an error message if the request fails.

        """
        headers = {
            "Content-Type": "application/json",
            "Authorization": f"Bearer {os.getenv('RAGAAI_CATALYST_TOKEN')}",
        }
        secrets = [
            {"type": service, "key": service, "value": key}
            for service, key in self.api_keys.items()
        ]
        json_data = {"secrets": secrets}
        response = requests.post(
            f"{RagaAICatalyst.BASE_URL}/v1/llm/secrets/upload",
            headers=headers,
            json=json_data,
            timeout=RagaAICatalyst.TIMEOUT,
        )
        if response.status_code == 200:
            print("API keys uploaded successfully")
        else:
            logger.error("Failed to upload API keys")

    def add_api_key(self, service: str, key: str):
        """Add or update an API key for a specific service."""
        self.api_keys[service] = key

    def get_api_key(self, service: str) -> Optional[str]:
        """Get the API key for a specific service."""
        return self.api_keys.get(service)

    @staticmethod
    def get_token() -> Union[str, None]:
        """
        Retrieves a token from the server using the provided access key and secret key.

        Returns:
            - A string representing the token if successful.
            - None if the access key or secret key is not set or if there is an error retrieving the token.

        Raises:
            - requests.exceptions.HTTPError: If there is an HTTP error while retrieving the token.
            - requests.exceptions.RequestException: If there is an error while retrieving the token.
            - ValueError: If there is a JSON decoding error or if authentication fails.
            - Exception: If there is an unexpected error while retrieving the token.
        """
        access_key = os.getenv("RAGAAI_CATALYST_ACCESS_KEY")
        secret_key = os.getenv("RAGAAI_CATALYST_SECRET_KEY")

        if not access_key or not secret_key:
            logger.error(
                "RAGAAI_CATALYST_ACCESS_KEY or RAGAAI_CATALYST_SECRET_KEY is not set"
            )
            return None

        headers = {"Content-Type": "application/json"}
        json_data = {
            "accessKey": access_key,
            "secretKey": secret_key
        }

        response = requests.post(
            f"{ RagaAICatalyst.BASE_URL}/token",
            headers=headers,
            json=json_data,
            timeout=RagaAICatalyst.TIMEOUT,
        )

        # Handle specific status codes before raising an error
        if response.status_code == 400:
            token_response = response.json()
            if token_response.get("message") == "Please enter valid credentials":
                raise Exception("Authentication failed. Navigate to Settings -> Authenticate to generate new Secret key and Access key")

        response.raise_for_status()

        token_response = response.json()

        if not token_response.get("success", False):
            logger.error(
                "Token retrieval was not successful: %s",
                token_response.get("message", "Unknown error"),
            )
            return None

        token = token_response.get("data", {}).get("token")
        if token:
            os.environ["RAGAAI_CATALYST_TOKEN"] = token
            print("Token(s) set successfully")
            return token
        else:
            logger.error("Token(s) not set")
            return None


    def create_project(self, project_name, type="llm", description=""):
        """
        Creates a project with the given project_name, type, and description.

        Parameters:
            project_name (str): The name of the project to be created.
            type (str, optional): The type of the project. Defaults to "llm".
            description (str, optional): Description of the project. Defaults to "".

        Returns:
            str: A message indicating the success or failure of the project creation.
        """
        json_data = {"name": project_name, "type": type, "description": description}
        headers = {
            "Content-Type": "application/json",
            "Authorization": f'Bearer {os.getenv("RAGAAI_CATALYST_TOKEN")}',
        }
        try:
            response = requests.post(
                f"{RagaAICatalyst.BASE_URL}/projects",
                headers=headers,
                json=json_data,
                timeout=self.TIMEOUT,
            )
            response.raise_for_status()
            print(
                f"Project Created Successfully with name {response.json()['data']['name']}"
            )
            return f'Project Created Successfully with name {response.json()["data"]["name"]}'

        except requests.exceptions.HTTPError as http_err:
            if response.status_code == 401:
                logger.warning("Received 401 error. Attempting to refresh token.")
                self.get_token()
                headers["Authorization"] = (
                    f'Bearer {os.getenv("RAGAAI_CATALYST_TOKEN")}'
                )
                try:
                    response = requests.post(
                        f"{RagaAICatalyst.BASE_URL}/projects",
                        headers=headers,
                        json=json_data,
                        timeout=self.TIMEOUT,
                    )
                    response.raise_for_status()
                    print(
                        "Project Created Successfully with name %s after token refresh",
                        response.json()["data"]["name"],
                    )
                    return f'Project Created Successfully with name {response.json()["data"]["name"]}'
                except requests.exceptions.HTTPError as refresh_http_err:
                    logger.error(
                        "Failed to create project after token refresh: %s",
                        str(refresh_http_err),
                    )
                    return f"Failed to create project: {response.json().get('message', 'Authentication error after token refresh')}"
            else:
                logger.error("Failed to create project: %s", str(http_err))
                return f"Failed to create project: {response.json().get('message', 'Unknown error')}"
        except requests.exceptions.Timeout as timeout_err:
            logger.error(
                "Request timed out while creating project: %s", str(timeout_err)
            )
            return "Failed to create project: Request timed out"
        except Exception as general_err1:
            logger.error(
                "Unexpected error while creating project: %s", str(general_err1)
            )
            return "An unexpected error occurred while creating the project"
        

    def list_projects(self, num_projects=100):
        """
        Retrieves a list of projects with the specified number of projects.

        Parameters:
            num_projects (int, optional): Number of projects to retrieve. Defaults to 100.

        Returns:
            list: A list of project names retrieved successfully.
        """
        params = {
            "size": str(num_projects),
            "page": "0",
            "type": "llm",
        }
        headers = {
            "Content-Type": "application/json",
            "Authorization": f'Bearer {os.getenv("RAGAAI_CATALYST_TOKEN")}',
        }
        try:
            response = requests.get(
                f"{RagaAICatalyst.BASE_URL}/projects",
                params=params,
                headers=headers,
                timeout=self.TIMEOUT,
            )
            response.raise_for_status()
            logger.debug("Projects list retrieved successfully")
            # return [project["name"] for project in response.json()["data"]["content"]]
            project_list = [
                project["name"] for project in response.json()["data"]["content"]
            ]

            return project_list
        except requests.exceptions.HTTPError as http_err:
            if response.status_code == 401:
                logger.warning("Received 401 error. Attempting to refresh token.")
                self.get_token()
                headers["Authorization"] = (
                    f'Bearer {os.getenv("RAGAAI_CATALYST_TOKEN")}'
                )
                try:
                    response = requests.get(
                        f"{RagaAICatalyst.BASE_URL}/projects",
                        params=params,
                        headers=headers,
                        timeout=self.TIMEOUT,
                    )
                    response.raise_for_status()
                    logger.debug(
                        "Projects list retrieved successfully after token refresh"
                    )
                    project_df = pd.DataFrame(
                        [
                            {"project": project["name"]}
                            for project in response.json()["data"]["content"]
                        ]
                    )
                    return project_df

                except requests.exceptions.HTTPError as refresh_http_err:
                    logger.error(
                        "Failed to list projects after token refresh: %s",
                        str(refresh_http_err),
                    )
                    return f"Failed to list projects: {response.json().get('message', 'Authentication error after token refresh')}"
            else:
                logger.error("Failed to list projects: %s", str(http_err))
                return f"Failed to list projects: {response.json().get('message', 'Unknown error')}"
        except requests.exceptions.Timeout as timeout_err:
            logger.error(
                "Request timed out while listing projects: %s", str(timeout_err)
            )
            return "Failed to list projects: Request timed out"
        except Exception as general_err2:
            logger.error(
                "Unexpected error while listing projects: %s", str(general_err2)
            )
            return "An unexpected error occurred while listing projects"

    def list_metrics(self):
        return RagaAICatalyst.list_metrics()

    @staticmethod
    def list_metrics():
        headers = {
            "Content-Type": "application/json",
            "Authorization": f'Bearer {os.getenv("RAGAAI_CATALYST_TOKEN")}',
        }
        try:
            response = requests.get(
                f"{RagaAICatalyst.BASE_URL}/v1/llm/llm-metrics",
                headers=headers,
                timeout=RagaAICatalyst.TIMEOUT,
            )
            response.raise_for_status()
            logger.debug("Metrics list retrieved successfully")

            metrics = response.json()["data"]["metrics"]
            # For each dict in metric only return the keys: `name`, `category`
            sub_metrics = [metric["name"] for metric in metrics]
            return sub_metrics

        except requests.exceptions.HTTPError as http_err:
            if response.status_code == 401:
                logger.warning("Received 401 error. Attempting to refresh token.")
                self.get_token()
                headers["Authorization"] = (
                    f'Bearer {os.getenv("RAGAAI_CATALYST_TOKEN")}'
                )
                try:
                    response = requests.get(
                        f"{RagaAICatalyst.BASE_URL}/v1/llm/llm-metrics",
                        headers=headers,
                        timeout=self.TIMEOUT,
                    )
                    response.raise_for_status()
                    logger.debug(
                        "Metrics list retrieved successfully after token refresh"
                    )
                    metrics = [
                        project["name"]
                        for project in response.json()["data"]["metrics"]
                    ]
                    # For each dict in metric only return the keys: `name`, `category`
                    sub_metrics = [
                        {
                            "name": metric["name"],
                            "category": metric["category"],
                        }
                        for metric in metrics
                    ]
                    return sub_metrics

                except requests.exceptions.HTTPError as refresh_http_err:
                    logger.error(
                        "Failed to list metrics after token refresh: %s",
                        str(refresh_http_err),
                    )
                    return f"Failed to list metrics: {response.json().get('message', 'Authentication error after token refresh')}"
            else:
                logger.error("Failed to list metrics: %s", str(http_err))
                return f"Failed to list metrics: {response.json().get('message', 'Unknown error')}"<|MERGE_RESOLUTION|>--- conflicted
+++ resolved
@@ -49,11 +49,7 @@
         RagaAICatalyst.BASE_URL = (
             os.getenv("RAGAAI_CATALYST_BASE_URL")
             if os.getenv("RAGAAI_CATALYST_BASE_URL")
-<<<<<<< HEAD
-            else "https://llm-dev5.ragaai.ai/api"
-=======
             else "https://catalyst.raga.ai/api"
->>>>>>> b7aceba4
         )
 
         self.api_keys = api_keys or {}
